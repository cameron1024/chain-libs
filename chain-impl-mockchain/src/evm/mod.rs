--- conflicted
+++ resolved
@@ -176,17 +176,9 @@
 }
 
 #[cfg(feature = "evm")]
-<<<<<<< HEAD
 fn read_bytecode(codec: &mut Codec<&[u8]>) -> Result<ByteCode, ReadError> {
     match codec.get_be_u64()? {
         n if n > 0 => Ok(ByteCode::from(codec.get_slice(n.try_into().unwrap())?)),
-=======
-fn read_bytecode(
-    buf: &mut chain_core::mempack::ReadBuf,
-) -> Result<ByteCode, chain_core::mempack::ReadError> {
-    match buf.get_u64()? {
-        n if n > 0 => Ok(ByteCode::from(buf.get_slice(n as usize)?)),
->>>>>>> 832f2bbc
         _ => Ok(ByteCode::default()),
     }
 }
@@ -224,19 +216,11 @@
             #[cfg(feature = "evm")]
             0 => {
                 // CREATE Transaction
-<<<<<<< HEAD
                 let caller = read_address(codec)?;
                 let value = read_u256(codec)?;
                 let init_code = read_bytecode(codec)?;
                 let gas_limit = read_gas_limit(codec)?;
                 let access_list = read_access_list(codec)?;
-=======
-                let caller = read_address(buf)?;
-                let value = read_u256(buf)?;
-                let init_code = read_bytecode(buf)?;
-                let gas_limit = read_gas_limit(buf)?;
-                let access_list = read_access_list(buf)?;
->>>>>>> 832f2bbc
 
                 Ok(EvmTransaction::Create {
                     caller,
@@ -249,12 +233,12 @@
             #[cfg(feature = "evm")]
             1 => {
                 // CREATE2 Transaction
-                let caller = read_address(buf)?;
-                let value = read_u256(buf)?;
-                let init_code = read_bytecode(buf)?;
-                let salt = read_h256(buf)?;
-                let gas_limit = read_gas_limit(buf)?;
-                let access_list = read_access_list(buf)?;
+                let caller = read_address(codec)?;
+                let value = read_u256(codec)?;
+                let init_code = read_bytecode(codec)?;
+                let salt = read_h256(codec)?;
+                let gas_limit = read_gas_limit(codec)?;
+                let access_list = read_access_list(codec)?;
                 Ok(EvmTransaction::Create2 {
                     caller,
                     value,
@@ -267,12 +251,12 @@
             #[cfg(feature = "evm")]
             2 => {
                 // CALL Transaction
-                let caller = read_address(buf)?;
-                let address = read_address(buf)?;
-                let value = read_u256(buf)?;
-                let data = read_bytecode(buf)?;
-                let gas_limit = read_gas_limit(buf)?;
-                let access_list = read_access_list(buf)?;
+                let caller = read_address(codec)?;
+                let address = read_address(codec)?;
+                let value = read_u256(codec)?;
+                let data = read_bytecode(codec)?;
+                let gas_limit = read_gas_limit(codec)?;
+                let access_list = read_access_list(codec)?;
 
                 Ok(EvmTransaction::Call {
                     caller,
@@ -354,7 +338,7 @@
     quickcheck! {
         fn evm_transaction_serialization_bijection(b: EvmTransaction) -> bool {
             let bytes = b.serialize_in(ByteBuilder::new()).finalize_as_vec();
-            let decoded = EvmTransaction::read(&mut chain_core::mempack::ReadBuf::from(&bytes)).unwrap();
+            let decoded = EvmTransaction::deserialize_from_slice(&mut Codec::new(&bytes)).unwrap();
             decoded == b
         }
     }
