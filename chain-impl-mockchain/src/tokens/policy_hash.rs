--- conflicted
+++ resolved
@@ -1,13 +1,7 @@
-<<<<<<< HEAD
-use std::convert::{TryFrom, TryInto};
-
 use chain_core::{
     packer::Codec,
     property::{Deserialize, ReadError},
 };
-=======
-use chain_core::mempack::{ReadBuf, ReadError, Readable};
->>>>>>> 43663b1a
 
 pub const POLICY_HASH_SIZE: usize = 28;
 
@@ -65,11 +59,10 @@
     #[quickcheck_macros::quickcheck]
     fn policy_hash_serialization_bijection(ph: PolicyHash) -> TestResult {
         let ph_got = ph.as_ref();
-        let mut buf = ReadBuf::from(ph_got.as_ref());
-        let result = PolicyHash::read(&mut buf);
+        let mut codec = Codec::new(ph_got);
+        let result = PolicyHash::deserialize(&mut codec);
         let left = Ok(ph.clone());
         assert_eq!(left, result);
-        assert_eq!(buf.get_slice_end(), &[]);
         TestResult::from_bool(left == result)
     }
 }