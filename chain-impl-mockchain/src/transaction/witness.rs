--- conflicted
+++ resolved
@@ -205,23 +205,13 @@
             }
             Witness::Account(nonce, sig) => {
                 codec.put_u8(WITNESS_TAG_ACCOUNT)?;
-<<<<<<< HEAD
-                codec.put_u32((*nonce).into())?;
+                codec.put_be_u32((*nonce).into())?;
                 serialize_signature(sig, codec)
-            }
-            Witness::Multisig(nonce, msig) => {
-                codec.put_u8(WITNESS_TAG_MULTISIG)?;
-                codec.put_u32((*nonce).into())?;
-                msig.serialize(codec)
-=======
-                codec.put_be_u32((*nonce).into())?;
-                serialize_signature(sig, codec.into_inner())
             }
             Witness::Multisig(nonce, msig) => {
                 codec.put_u8(WITNESS_TAG_MULTISIG)?;
                 codec.put_be_u32((*nonce).into())?;
-                msig.serialize(codec.into_inner())
->>>>>>> f3df9ffd
+                msig.serialize(codec)
             }
         }
     }
@@ -238,12 +228,12 @@
             }
             WITNESS_TAG_UTXO => deserialize_signature(codec).map(Witness::Utxo),
             WITNESS_TAG_ACCOUNT => {
-                let nonce = codec.get_u32()?.into();
+                let nonce = codec.get_be_u32()?.into();
                 let sig = deserialize_signature(codec)?;
                 Ok(Witness::Account(nonce, sig))
             }
             WITNESS_TAG_MULTISIG => {
-                let nonce = codec.get_u32()?.into();
+                let nonce = codec.get_be_u32()?.into();
                 let msig = multisig::Witness::deserialize_from_slice(codec)?;
                 Ok(Witness::Multisig(nonce, msig))
             }
