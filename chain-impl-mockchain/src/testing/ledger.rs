use crate::{
    account::Ledger as AccountLedger,
    block::{Block, ConsensusVersion, HeaderId, LeadersParticipationRecord},
    certificate::PoolId,
    config::{ConfigParam, RewardParams},
    date::BlockDate,
    fee::LinearFee,
    fragment::{config::ConfigParams, Fragment, FragmentId},
    header::ChainLength,
<<<<<<< HEAD
    leadership::{bft::LeaderId, genesis::LeadershipData},
    ledger::{Error, Ledger, LedgerParameters},
=======
    leadership::bft::LeaderId,
    ledger::{Error, Ledger, LedgerParameters, RewardsInfoParameters},
>>>>>>> 82804031
    milli::Milli,
    rewards::{Ratio, TaxType},
    stake::PoolsState,
    testing::{
        builders::GenesisPraosBlockBuilder,
        data::{AddressData, AddressDataValue, StakePool, Wallet},
    },
    transaction::{Output, TxBuilder},
    utxo::{Entry, Iter},
    value::Value,
};
use chain_addr::{Address, Discrimination};
use chain_crypto::*;
use chain_time::TimeEra;
use std::{
    collections::HashMap,
    num::{NonZeroU32, NonZeroU64},
};

#[derive(Clone)]
pub struct ConfigBuilder {
    slot_duration: u8,
    slots_per_epoch: u32,
    active_slots_coeff: Milli,
    discrimination: Discrimination,
    linear_fee: Option<LinearFee>,
    leaders: Vec<LeaderId>,
    seed: u64,
    rewards: Value,
    treasury: Value,
    treasury_params: TaxType,
    reward_params: RewardParams,
}

impl ConfigBuilder {
    pub fn new(seed: u64) -> Self {
        ConfigBuilder {
            slot_duration: 20,
            slots_per_epoch: 21600,
            active_slots_coeff: Milli::HALF,
            discrimination: Discrimination::Test,
            leaders: Vec::new(),
            linear_fee: None,
            seed,
            rewards: Value(1_000_000),
            reward_params: RewardParams::Linear {
                constant: 100,
                ratio: Ratio {
                    numerator: 1,
                    denominator: NonZeroU64::new(100).unwrap(),
                },
                epoch_start: 0,
                epoch_rate: NonZeroU32::new(1).unwrap(),
            },
            treasury_params: TaxType::zero(),
            treasury: Value(1_000),
        }
    }

    pub fn with_rewards(mut self, value: Value) -> Self {
        self.rewards = value;
        self
    }

    pub fn with_treasury(mut self, value: Value) -> Self {
        self.treasury = value;
        self
    }

    pub fn with_treasury_params(mut self, tax_type: TaxType) -> Self {
        self.treasury_params = tax_type;
        self
    }

    pub fn with_rewards_params(mut self, reward_params: RewardParams) -> Self {
        self.reward_params = reward_params;
        self
    }

    pub fn with_discrimination(mut self, discrimination: Discrimination) -> Self {
        self.discrimination = discrimination;
        self
    }

    pub fn with_slot_duration(mut self, slot_duration: u8) -> Self {
        self.slot_duration = slot_duration;
        self
    }

    pub fn with_leaders(mut self, leaders: &Vec<LeaderId>) -> Self {
        self.leaders.extend(leaders.iter().cloned());
        self
    }

    pub fn with_fee(mut self, linear_fee: LinearFee) -> Self {
        self.linear_fee = Some(linear_fee);
        self
    }

    pub fn with_slots_per_epoch(mut self, slots_per_epoch: u32) -> Self {
        self.slots_per_epoch = slots_per_epoch;
        self
    }

    pub fn with_active_slots_coeff(mut self, active_slots_coeff: Milli) -> Self {
        self.active_slots_coeff = active_slots_coeff;
        self
    }

    fn create_single_bft_leader() -> LeaderId {
        let leader_prv_key: SecretKey<Ed25519Extended> =
            SecretKey::generate(rand_os::OsRng::new().unwrap());
        let leader_pub_key = leader_prv_key.to_public();
        leader_pub_key.into()
    }

    pub fn normalize(&mut self) {
        // TODO remove rng: make this creation deterministic
        if self.leaders.is_empty() {
            self.leaders.push(Self::create_single_bft_leader());
        }
    }

    pub fn build(self) -> ConfigParams {
        let mut ie = ConfigParams::new();
        ie.push(ConfigParam::Discrimination(self.discrimination));
        ie.push(ConfigParam::ConsensusVersion(ConsensusVersion::Bft));

        for leader_id in self.leaders.iter().cloned() {
            ie.push(ConfigParam::AddBftLeader(leader_id));
        }

        ie.push(ConfigParam::RewardPot(self.rewards.clone()));
        ie.push(ConfigParam::TreasuryAdd(self.treasury.clone()));
        ie.push(ConfigParam::TreasuryParams(self.treasury_params.clone()));
        ie.push(ConfigParam::RewardParams(self.reward_params.clone()));

        if self.linear_fee.is_some() {
            ie.push(ConfigParam::LinearFee(self.linear_fee.clone().unwrap()));
        }

        ie.push(ConfigParam::Block0Date(crate::config::Block0Date(0)));
        ie.push(ConfigParam::SlotDuration(self.slot_duration));
        ie.push(ConfigParam::ConsensusGenesisPraosActiveSlotsCoeff(
            self.active_slots_coeff,
        ));
        ie.push(ConfigParam::SlotsPerEpoch(self.slots_per_epoch));
        ie.push(ConfigParam::KESUpdateSpeed(3600 * 12));
        ie
    }
}

pub struct LedgerBuilder {
    cfg_builder: ConfigBuilder,
    cfg_params: ConfigParams,
    fragments: Vec<Fragment>,
    certs: Vec<Fragment>,
    faucets: Vec<AddressDataValue>,
    utxo_declaration: Vec<UtxoDeclaration>,
}

pub type UtxoDeclaration = Output<Address>;

#[derive(Clone)]
pub struct UtxoDb {
    db: HashMap<(FragmentId, u8), UtxoDeclaration>,
}

impl UtxoDb {
    pub fn find_fragments(&self, decl: &UtxoDeclaration) -> Vec<(FragmentId, u8)> {
        self.db
            .iter()
            .filter_map(|(k, v)| if v == decl { Some(k.clone()) } else { None })
            .collect()
    }

    pub fn get(&self, key: &(FragmentId, u8)) -> Option<&UtxoDeclaration> {
        self.db.get(key)
    }
}

impl LedgerBuilder {
    pub fn from_config(mut cfg_builder: ConfigBuilder) -> Self {
        cfg_builder.normalize();
        let cfg_params = cfg_builder.clone().build();
        Self {
            cfg_builder,
            cfg_params,
            faucets: Vec::new(),
            utxo_declaration: Vec::new(),
            fragments: Vec::new(),
            certs: Vec::new(),
        }
    }

    pub fn fragment(mut self, f: Fragment) -> Self {
        self.fragments.push(f);
        self
    }

    pub fn fragments(mut self, f: &[Fragment]) -> Self {
        self.fragments.extend_from_slice(f);
        self
    }

    pub fn certs(mut self, f: &[Fragment]) -> Self {
        self.certs.extend_from_slice(f);
        self
    }

    // add a fragment that pre-fill the address with a specific value at ledger start
    pub fn prefill_address(self, address: Address, value: Value) -> Self {
        self.prefill_output(Output { address, value })
    }

    pub fn prefill_output(self, output: Output<Address>) -> Self {
        let tx = TxBuilder::new()
            .set_nopayload()
            .set_ios(&[], &[output])
            .set_witnesses(&[])
            .set_payload_auth(&());
        self.fragment(Fragment::Transaction(tx))
    }

    pub fn prefill_outputs(self, outputs: &[Output<Address>]) -> Self {
        let tx = TxBuilder::new()
            .set_nopayload()
            .set_ios(&[], outputs)
            .set_witnesses(&[])
            .set_payload_auth(&());
        self.fragment(Fragment::Transaction(tx))
    }

    pub fn faucet_value(mut self, value: Value) -> Self {
        self.faucets.push(AddressDataValue::account(
            self.cfg_builder.discrimination,
            value,
        ));
        self
    }

    pub fn initial_fund(mut self, fund: &AddressDataValue) -> Self {
        if fund.is_utxo() {
            self = self.utxos(&[fund.make_output()]);
        } else {
            self = self.faucet(&fund);
        }
        self
    }

    pub fn initial_funds(mut self, funds: &Vec<AddressDataValue>) -> Self {
        for fund in funds {
            self = self.initial_fund(fund);
        }
        self
    }

    pub fn faucet(mut self, faucet: &AddressDataValue) -> Self {
        self.faucets.push(faucet.clone());
        self
    }

    pub fn faucets_wallets(mut self, faucets: Vec<&Wallet>) -> Self {
        self.faucets
            .extend(faucets.iter().cloned().map(|x| x.as_account()));
        self
    }

    pub fn faucets(mut self, faucets: &Vec<AddressDataValue>) -> Self {
        self.faucets.extend(faucets.iter().cloned());
        self
    }

    pub fn utxos(mut self, decls: &[UtxoDeclaration]) -> Self {
        self.utxo_declaration.extend_from_slice(decls);
        self
    }

    pub fn build(mut self) -> Result<TestLedger, Error> {
        let block0_hash = HeaderId::hash_bytes(&[1, 2, 3]);
        let outputs: Vec<Output<Address>> = self.faucets.iter().map(|x| x.make_output()).collect();
        self = self.prefill_outputs(&outputs);

        let utxodb = if self.utxo_declaration.len() > 0 {
            let mut db = HashMap::new();

            // TODO subdivide utxo_declaration in group of 254 elements
            // and repeatdly create fragment
            assert!(self.utxo_declaration.len() < 254);
            let group = self.utxo_declaration;
            {
                let tx = TxBuilder::new()
                    .set_nopayload()
                    .set_ios(&[], &group)
                    .set_witnesses(&[])
                    .set_payload_auth(&());
                let fragment = Fragment::Transaction(tx);
                let fragment_id = fragment.hash();

                for (idx, o) in group.iter().enumerate() {
                    let m = db.insert((fragment_id.clone(), idx as u8), o.clone());
                    assert!(m.is_none());
                }

                self.fragments.push(fragment);
            }
            UtxoDb { db }
        } else {
            UtxoDb { db: HashMap::new() }
        };

        let cfg = self.cfg_params.clone();

        let mut fragments = Vec::new();
        fragments.push(Fragment::Initial(self.cfg_params));
        fragments.extend_from_slice(&self.fragments);
        fragments.extend_from_slice(&self.certs);

        let faucets = self.faucets.clone();
        Ledger::new(block0_hash, &fragments).map(|ledger| {
            let parameters = ledger.get_ledger_parameters();
            TestLedger {
                cfg,
                faucets,
                ledger,
                block0_hash,
                utxodb,
                parameters,
            }
        })
    }
}
#[derive(Clone)]
pub struct TestLedger {
    pub block0_hash: HeaderId,
    pub cfg: ConfigParams,
    pub faucets: Vec<AddressDataValue>,
    pub ledger: Ledger,
    pub parameters: LedgerParameters,
    pub utxodb: UtxoDb,
}

impl TestLedger {
    pub fn apply_transaction(&mut self, fragment: Fragment) -> Result<(), Error> {
        let fragment_id = fragment.hash();
        match fragment {
            Fragment::Transaction(tx) => {
                match self.ledger.clone().apply_transaction(
                    &fragment_id,
                    &tx.as_slice(),
                    &self.parameters,
                ) {
                    Err(err) => Err(err),
                    Ok((ledger, _)) => {
                        // TODO more bookkeeping for accounts and utxos
                        self.ledger = ledger;
                        Ok(())
                    }
                }
            }
            _ => panic!("test ledger apply transaction only supports transaction type for now"),
        }
    }

    pub fn apply_fragment(&mut self, fragment: &Fragment, date: BlockDate) -> Result<(), Error> {
        self.ledger = self
            .ledger
            .clone()
            .apply_fragment(&self.parameters, fragment, date)?;
        Ok(())
    }

    pub fn apply_block(&mut self, block: Block) -> Result<(), Error> {
        let header_meta = block.header.to_content_eval_context();
        self.ledger = self.ledger.clone().apply_block(
            &self.ledger.get_ledger_parameters(),
            &block.contents,
            &header_meta,
        )?;
        Ok(())
    }

    pub fn total_funds(&self) -> Value {
        let utxo_total = Value(self.ledger.utxos().map(|x| x.output.value.0).sum::<u64>());
        let accounts_total = self.ledger.accounts().get_total_value().unwrap();
        (utxo_total + accounts_total).unwrap()
    }

    pub fn find_utxo_for_address<'a>(
        &'a self,
        address_data: &AddressData,
    ) -> Option<Entry<'a, Address>> {
        let entry = self
            .utxos()
            .find(|x| x.output.address == address_data.address);
        entry
    }

    pub fn accounts(&self) -> &AccountLedger {
        &self.ledger.accounts()
    }

    pub fn utxos<'a>(&'a self) -> Iter<'a, Address> {
        self.ledger.utxos()
    }

    pub fn fee(&self) -> LinearFee {
        self.parameters.fees
    }

    pub fn chain_length(&self) -> ChainLength {
        self.ledger.chain_length()
    }

    pub fn era(&self) -> &TimeEra {
        self.ledger.era()
    }

    pub fn delegation(&self) -> PoolsState {
        self.ledger.delegation().clone()
    }

    pub fn date(&self) -> BlockDate {
        self.ledger.date()
    }

    // use it only for negative testing since it introduce bad state in ledger
    pub fn set_date(&mut self, date: BlockDate) {
        self.ledger.date = date;
    }

    pub fn leaders_log(&self) -> LeadersParticipationRecord {
        self.ledger.leaders_log.clone()
    }

    pub fn leaders_log_for(&self, pool_id: &PoolId) -> u32 {
        *self
            .leaders_log()
            .iter()
            .find(|record| *record.0 == *pool_id)
            .unwrap()
            .1
    }

    // use it only for negative testing since it introduce bad state in ledger
    pub fn increase_leader_log(&mut self, pool_id: &PoolId) {
        self.ledger.leaders_log.increase_for(pool_id);
    }

    pub fn distribute_rewards(&mut self) -> Result<(), Error> {
        match self.ledger.distribute_rewards(
            &self.ledger.get_stake_distribution(),
            &self.ledger.get_ledger_parameters(),
            RewardsInfoParameters::default(),
        ) {
            Err(err) => Err(err),
            Ok((ledger, _)) => {
                self.ledger = ledger;
                Ok(())
            }
        }
    }

    pub fn forge_empty_block(&self, stake_pool: &StakePool) -> Block {
        self.forge_block_with_fragments(stake_pool, Vec::new())
    }

    pub fn produce_empty_block(&mut self, stake_pool: &StakePool) -> Result<(), Error> {
        self.produce_block(stake_pool, vec![])
    }

    pub fn produce_block(
        &mut self,
        stake_pool: &StakePool,
        fragments: Vec<Fragment>,
    ) -> Result<(), Error> {
        let block = self.forge_block_with_fragments(stake_pool, fragments);
        self.apply_block(block)
    }

    pub fn forge_block_with_fragments(
        &self,
        stake_pool: &StakePool,
        fragments: Vec<Fragment>,
    ) -> Block {
        GenesisPraosBlockBuilder::new()
            .with_date(self.date().clone())
            .with_fragments(fragments)
            .with_chain_length(self.ledger.chain_length())
            .with_parent_id(self.block0_hash)
            .build(stake_pool, self.ledger.era())
    }

    pub fn forward_date(&mut self) {
        self.ledger.date = self.ledger.date.next(self.ledger.era());
    }

    pub fn fast_forward_to(&mut self, date: BlockDate) {
        self.set_date(date);
    }

    pub fn fire_leadership_event(
        &mut self,
        stake_pools: Vec<StakePool>,
        fragments: Vec<Fragment>,
    ) -> Result<bool, Error> {
        let selection = LeadershipData::new(self.date().epoch, &self.ledger);
        for stake_pool in stake_pools {
            if let Some(_) = selection
                .leader(
                    &stake_pool.id(),
                    &stake_pool.vrf().private_key(),
                    self.ledger.date().clone(),
                )
                .expect("cannot calculate leader")
            {
                self.produce_block(&stake_pool, fragments.clone())?;
                return Ok(true);
            }
        }
        self.forward_date();
        Ok(false)
    }
}

impl Into<Ledger> for TestLedger {
    fn into(self) -> Ledger {
        self.ledger
    }
}<|MERGE_RESOLUTION|>--- conflicted
+++ resolved
@@ -7,13 +7,8 @@
     fee::LinearFee,
     fragment::{config::ConfigParams, Fragment, FragmentId},
     header::ChainLength,
-<<<<<<< HEAD
     leadership::{bft::LeaderId, genesis::LeadershipData},
-    ledger::{Error, Ledger, LedgerParameters},
-=======
-    leadership::bft::LeaderId,
     ledger::{Error, Ledger, LedgerParameters, RewardsInfoParameters},
->>>>>>> 82804031
     milli::Milli,
     rewards::{Ratio, TaxType},
     stake::PoolsState,
