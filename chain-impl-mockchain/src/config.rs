use crate::date::Epoch;
use crate::key::BftLeaderId;
use crate::milli::Milli;
use crate::rewards::{Ratio, TaxType};
use crate::value::Value;
use crate::{
    chaintypes::ConsensusType,
    fee::{LinearFee, PerCertificateFee, PerVoteCertificateFee},
    vote::CommitteeId,
};
use chain_addr::Discrimination;
use chain_core::{
    packer::Codec,
    property::{DeserializeFromSlice, ReadError, Serialize},
};
use chain_crypto::PublicKey;
#[cfg(feature = "evm")]
<<<<<<< HEAD
use chain_evm::machine::{BlockCoinBase, BlockHash, Config, Environment, Origin};
=======
use chain_evm::machine::Config;
>>>>>>> 5e91dccf
use std::{
    fmt::{self, Display, Formatter},
    io::{self, Write},
    num::{NonZeroU32, NonZeroU64},
};
use strum_macros::{AsRefStr, EnumIter, EnumString};
use typed_bytes::ByteBuilder;

/// Possible errors
#[derive(Debug, Clone, Eq, PartialEq)]
pub enum Error {
    InvalidTag,
    SizeInvalid,
    BoolInvalid,
    StructureInvalid,
    UnknownString(String),
}

impl Display for Error {
    fn fmt(&self, f: &mut Formatter) -> fmt::Result {
        match self {
            Error::InvalidTag => write!(f, "Invalid config parameter tag"),
            Error::SizeInvalid => write!(f, "Invalid config parameter size"),
            Error::BoolInvalid => write!(f, "Invalid Boolean in config parameter"),
            Error::StructureInvalid => write!(f, "Invalid config parameter structure"),
            Error::UnknownString(s) => write!(f, "Invalid config parameter string '{}'", s),
        }
    }
}

impl std::error::Error for Error {}

impl From<ReadError> for Error {
    fn from(_: ReadError) -> Self {
        Error::StructureInvalid
    }
}

impl From<Error> for ReadError {
    fn from(error: Error) -> ReadError {
        ReadError::StructureInvalid(error.to_string())
    }
}

#[derive(Clone, Debug, Eq, PartialEq)]
pub enum ConfigParam {
    Block0Date(Block0Date),
    Discrimination(Discrimination),
    ConsensusVersion(ConsensusType),
    SlotsPerEpoch(u32),
    SlotDuration(u8),
    EpochStabilityDepth(u32),
    ConsensusGenesisPraosActiveSlotsCoeff(Milli),
    BlockContentMaxSize(u32),
    AddBftLeader(BftLeaderId),
    RemoveBftLeader(BftLeaderId),
    LinearFee(LinearFee),
    ProposalExpiration(u32),
    KesUpdateSpeed(u32),
    TreasuryAdd(Value),
    TreasuryParams(TaxType),
    RewardPot(Value),
    RewardParams(RewardParams),
    PerCertificateFees(PerCertificateFee),
    FeesInTreasury(bool),
    RewardLimitNone,
    RewardLimitByAbsoluteStake(Ratio),
    PoolRewardParticipationCapping((NonZeroU32, NonZeroU32)),
    AddCommitteeId(CommitteeId),
    RemoveCommitteeId(CommitteeId),
    PerVoteCertificateFees(PerVoteCertificateFee),
    TransactionMaxExpiryEpochs(u8),
    #[cfg(feature = "evm")]
    EvmParams(EvmConfig),
}

#[derive(Clone, Debug, Eq, PartialEq)]
pub enum RewardParams {
    Linear {
        constant: u64,
        ratio: Ratio,
        epoch_start: Epoch,
        epoch_rate: NonZeroU32,
    },
    Halving {
        constant: u64,
        ratio: Ratio,
        epoch_start: Epoch,
        epoch_rate: NonZeroU32,
    },
}

#[cfg(feature = "evm")]
#[derive(Clone, Copy, Debug, PartialEq, Eq)]
/// EVM Configuration parameters needed for execution.
pub enum EvmConfig {
    /// Configuration for the `Istanbul` fork.
    Istanbul = 0,
    /// Configuration for the `Berlin` fork.
    Berlin = 1,
}

#[cfg(feature = "evm")]
impl From<EvmConfig> for Config {
    fn from(other: EvmConfig) -> Config {
        match other {
            EvmConfig::Istanbul => Config::istanbul(),
            EvmConfig::Berlin => Config::berlin(),
        }
    }
}

#[cfg(feature = "evm")]
impl Default for EvmConfig {
    fn default() -> Self {
        EvmConfig::Berlin
    }
}

// Discriminants can NEVER be 1024 or higher
#[derive(AsRefStr, Clone, Copy, Debug, EnumIter, EnumString, PartialEq)]
pub enum Tag {
    #[strum(to_string = "discrimination")]
    Discrimination = 1,
    #[strum(to_string = "block0-date")]
    Block0Date = 2,
    #[strum(to_string = "block0-consensus")]
    ConsensusVersion = 3,
    #[strum(to_string = "slots-per-epoch")]
    SlotsPerEpoch = 4,
    #[strum(to_string = "slot-duration")]
    SlotDuration = 5,
    #[strum(to_string = "epoch-stability-depth")]
    EpochStabilityDepth = 6,
    #[strum(to_string = "genesis-praos-param-f")]
    ConsensusGenesisPraosActiveSlotsCoeff = 8,
    #[strum(to_string = "block-content-max-size")]
    BlockContentMaxSize = 9,
    #[strum(to_string = "add-bft-leader")]
    AddBftLeader = 11,
    #[strum(to_string = "remove-bft-leader")]
    RemoveBftLeader = 12,
    #[strum(to_string = "linear-fee")]
    LinearFee = 14,
    #[strum(to_string = "proposal-expiration")]
    ProposalExpiration = 15,
    #[strum(to_string = "kes-update-speed")]
    KesUpdateSpeed = 16,
    #[strum(to_string = "treasury")]
    TreasuryAdd = 17,
    #[strum(to_string = "treasury-params")]
    TreasuryParams = 18,
    #[strum(to_string = "reward-pot")]
    RewardPot = 19,
    #[strum(to_string = "reward-params")]
    RewardParams = 20,
    #[strum(to_string = "per-certificate-fees")]
    PerCertificateFees = 21,
    #[strum(to_string = "fees-in-treasury")]
    FeesInTreasury = 22,
    #[strum(to_string = "reward-limit-none")]
    RewardLimitNone = 23,
    #[strum(to_string = "reward-limit-by-absolute-stake")]
    RewardLimitByAbsoluteStake = 24,
    #[strum(to_string = "pool-reward-participation-capping")]
    PoolRewardParticipationCapping = 25,
    #[strum(to_string = "add-committee-id")]
    AddCommitteeId = 26,
    #[strum(to_string = "remove-committee-id")]
    RemoveCommitteeId = 27,
    #[strum(to_string = "per-vote-certificate-fees")]
    PerVoteCertificateFees = 28,
    #[strum(to_string = "transaction-maximum-expiry-epochs")]
    TransactionMaxExpiryEpochs = 29,
    #[cfg(feature = "evm")]
    #[strum(to_string = "evm-config-params")]
    EvmParams = 30,
}

impl Tag {
    pub fn from_u16(v: u16) -> Option<Self> {
        match v {
            1 => Some(Tag::Discrimination),
            2 => Some(Tag::Block0Date),
            3 => Some(Tag::ConsensusVersion),
            4 => Some(Tag::SlotsPerEpoch),
            5 => Some(Tag::SlotDuration),
            6 => Some(Tag::EpochStabilityDepth),
            8 => Some(Tag::ConsensusGenesisPraosActiveSlotsCoeff),
            9 => Some(Tag::BlockContentMaxSize),
            11 => Some(Tag::AddBftLeader),
            12 => Some(Tag::RemoveBftLeader),
            14 => Some(Tag::LinearFee),
            15 => Some(Tag::ProposalExpiration),
            16 => Some(Tag::KesUpdateSpeed),
            17 => Some(Tag::TreasuryAdd),
            18 => Some(Tag::TreasuryParams),
            19 => Some(Tag::RewardPot),
            20 => Some(Tag::RewardParams),
            21 => Some(Tag::PerCertificateFees),
            22 => Some(Tag::FeesInTreasury),
            23 => Some(Tag::RewardLimitNone),
            24 => Some(Tag::RewardLimitByAbsoluteStake),
            25 => Some(Tag::PoolRewardParticipationCapping),
            26 => Some(Tag::AddCommitteeId),
            27 => Some(Tag::RemoveCommitteeId),
            28 => Some(Tag::PerVoteCertificateFees),
            29 => Some(Tag::TransactionMaxExpiryEpochs),
            #[cfg(feature = "evm")]
            30 => Some(Tag::EvmParams),
            _ => None,
        }
    }
}

impl<'a> From<&'a ConfigParam> for Tag {
    fn from(config_param: &'a ConfigParam) -> Self {
        match config_param {
            ConfigParam::Block0Date(_) => Tag::Block0Date,
            ConfigParam::Discrimination(_) => Tag::Discrimination,
            ConfigParam::ConsensusVersion(_) => Tag::ConsensusVersion,
            ConfigParam::SlotsPerEpoch(_) => Tag::SlotsPerEpoch,
            ConfigParam::SlotDuration(_) => Tag::SlotDuration,
            ConfigParam::EpochStabilityDepth(_) => Tag::EpochStabilityDepth,
            ConfigParam::ConsensusGenesisPraosActiveSlotsCoeff(_) => {
                Tag::ConsensusGenesisPraosActiveSlotsCoeff
            }
            ConfigParam::BlockContentMaxSize(_) => Tag::BlockContentMaxSize,
            ConfigParam::AddBftLeader(_) => Tag::AddBftLeader,
            ConfigParam::RemoveBftLeader(_) => Tag::RemoveBftLeader,
            ConfigParam::LinearFee(_) => Tag::LinearFee,
            ConfigParam::ProposalExpiration(_) => Tag::ProposalExpiration,
            ConfigParam::KesUpdateSpeed(_) => Tag::KesUpdateSpeed,
            ConfigParam::TreasuryAdd(_) => Tag::TreasuryAdd,
            ConfigParam::TreasuryParams(_) => Tag::TreasuryParams,
            ConfigParam::RewardPot(_) => Tag::RewardPot,
            ConfigParam::RewardParams(_) => Tag::RewardParams,
            ConfigParam::PerCertificateFees(_) => Tag::PerCertificateFees,
            ConfigParam::FeesInTreasury(_) => Tag::FeesInTreasury,
            ConfigParam::RewardLimitNone => Tag::RewardLimitNone,
            ConfigParam::RewardLimitByAbsoluteStake(_) => Tag::RewardLimitByAbsoluteStake,
            ConfigParam::PoolRewardParticipationCapping(..) => Tag::PoolRewardParticipationCapping,
            ConfigParam::AddCommitteeId(..) => Tag::AddCommitteeId,
            ConfigParam::RemoveCommitteeId(..) => Tag::RemoveCommitteeId,
            ConfigParam::PerVoteCertificateFees(..) => Tag::PerVoteCertificateFees,
            ConfigParam::TransactionMaxExpiryEpochs(..) => Tag::TransactionMaxExpiryEpochs,
            #[cfg(feature = "evm")]
            ConfigParam::EvmParams(_) => Tag::EvmParams,
        }
    }
}

impl DeserializeFromSlice for ConfigParam {
    fn deserialize_from_slice(codec: &mut Codec<&[u8]>) -> Result<Self, ReadError> {
        let taglen = TagLen(codec.get_be_u16()?);
        let bytes = codec.get_slice(taglen.get_len())?;
        match taglen.get_tag()? {
            Tag::Block0Date => ConfigParamVariant::from_payload(bytes).map(ConfigParam::Block0Date),
            Tag::Discrimination => {
                ConfigParamVariant::from_payload(bytes).map(ConfigParam::Discrimination)
            }
            Tag::ConsensusVersion => {
                ConfigParamVariant::from_payload(bytes).map(ConfigParam::ConsensusVersion)
            }
            Tag::SlotsPerEpoch => {
                ConfigParamVariant::from_payload(bytes).map(ConfigParam::SlotsPerEpoch)
            }
            Tag::SlotDuration => {
                ConfigParamVariant::from_payload(bytes).map(ConfigParam::SlotDuration)
            }
            Tag::EpochStabilityDepth => {
                ConfigParamVariant::from_payload(bytes).map(ConfigParam::EpochStabilityDepth)
            }
            Tag::ConsensusGenesisPraosActiveSlotsCoeff => ConfigParamVariant::from_payload(bytes)
                .map(ConfigParam::ConsensusGenesisPraosActiveSlotsCoeff),
            Tag::BlockContentMaxSize => {
                ConfigParamVariant::from_payload(bytes).map(ConfigParam::BlockContentMaxSize)
            }
            Tag::AddBftLeader => {
                ConfigParamVariant::from_payload(bytes).map(ConfigParam::AddBftLeader)
            }
            Tag::RemoveBftLeader => {
                ConfigParamVariant::from_payload(bytes).map(ConfigParam::RemoveBftLeader)
            }
            Tag::LinearFee => ConfigParamVariant::from_payload(bytes).map(ConfigParam::LinearFee),
            Tag::ProposalExpiration => {
                ConfigParamVariant::from_payload(bytes).map(ConfigParam::ProposalExpiration)
            }
            Tag::KesUpdateSpeed => {
                ConfigParamVariant::from_payload(bytes).map(ConfigParam::KesUpdateSpeed)
            }
            Tag::TreasuryAdd => {
                ConfigParamVariant::from_payload(bytes).map(ConfigParam::TreasuryAdd)
            }
            Tag::TreasuryParams => {
                ConfigParamVariant::from_payload(bytes).map(ConfigParam::TreasuryParams)
            }
            Tag::RewardPot => ConfigParamVariant::from_payload(bytes).map(ConfigParam::RewardPot),
            Tag::RewardParams => {
                ConfigParamVariant::from_payload(bytes).map(ConfigParam::RewardParams)
            }
            Tag::PerCertificateFees => {
                ConfigParamVariant::from_payload(bytes).map(ConfigParam::PerCertificateFees)
            }
            Tag::FeesInTreasury => {
                ConfigParamVariant::from_payload(bytes).map(ConfigParam::FeesInTreasury)
            }
            Tag::RewardLimitNone => {
                if !bytes.is_empty() {
                    Err(Error::SizeInvalid)
                } else {
                    Ok(ConfigParam::RewardLimitNone)
                }
            }
            Tag::RewardLimitByAbsoluteStake => {
                ConfigParamVariant::from_payload(bytes).map(ConfigParam::RewardLimitByAbsoluteStake)
            }
            Tag::PoolRewardParticipationCapping => ConfigParamVariant::from_payload(bytes)
                .map(ConfigParam::PoolRewardParticipationCapping),
            Tag::AddCommitteeId => {
                ConfigParamVariant::from_payload(bytes).map(ConfigParam::AddCommitteeId)
            }
            Tag::RemoveCommitteeId => {
                ConfigParamVariant::from_payload(bytes).map(ConfigParam::RemoveCommitteeId)
            }
            Tag::PerVoteCertificateFees => {
                ConfigParamVariant::from_payload(bytes).map(ConfigParam::PerVoteCertificateFees)
            }
            Tag::TransactionMaxExpiryEpochs => {
                ConfigParamVariant::from_payload(bytes).map(ConfigParam::TransactionMaxExpiryEpochs)
            }
            #[cfg(feature = "evm")]
            Tag::EvmParams => ConfigParamVariant::from_payload(bytes).map(ConfigParam::EvmParams),
        }
        .map_err(Into::into)
    }
}

impl Serialize for ConfigParam {
    fn serialize<W: Write>(&self, codec: &mut Codec<W>) -> Result<(), std::io::Error> {
        let tag = Tag::from(self);
        let bytes = match self {
            ConfigParam::Block0Date(data) => data.to_payload(),
            ConfigParam::Discrimination(data) => data.to_payload(),
            ConfigParam::ConsensusVersion(data) => data.to_payload(),
            ConfigParam::SlotsPerEpoch(data) => data.to_payload(),
            ConfigParam::SlotDuration(data) => data.to_payload(),
            ConfigParam::EpochStabilityDepth(data) => data.to_payload(),
            ConfigParam::ConsensusGenesisPraosActiveSlotsCoeff(data) => data.to_payload(),
            ConfigParam::BlockContentMaxSize(data) => data.to_payload(),
            ConfigParam::AddBftLeader(data) => data.to_payload(),
            ConfigParam::RemoveBftLeader(data) => data.to_payload(),
            ConfigParam::LinearFee(data) => data.to_payload(),
            ConfigParam::ProposalExpiration(data) => data.to_payload(),
            ConfigParam::KesUpdateSpeed(data) => data.to_payload(),
            ConfigParam::TreasuryAdd(data) => data.to_payload(),
            ConfigParam::TreasuryParams(data) => data.to_payload(),
            ConfigParam::RewardPot(data) => data.to_payload(),
            ConfigParam::RewardParams(data) => data.to_payload(),
            ConfigParam::PerCertificateFees(data) => data.to_payload(),
            ConfigParam::FeesInTreasury(data) => data.to_payload(),
            ConfigParam::RewardLimitNone => Vec::with_capacity(0),
            ConfigParam::RewardLimitByAbsoluteStake(data) => data.to_payload(),
            ConfigParam::PoolRewardParticipationCapping(data) => data.to_payload(),
            ConfigParam::AddCommitteeId(data) => data.to_payload(),
            ConfigParam::RemoveCommitteeId(data) => data.to_payload(),
            ConfigParam::PerVoteCertificateFees(data) => data.to_payload(),
            ConfigParam::TransactionMaxExpiryEpochs(data) => data.to_payload(),
            #[cfg(feature = "evm")]
            ConfigParam::EvmParams(data) => data.to_payload(),
        };
        let taglen = TagLen::new(tag, bytes.len()).ok_or_else(|| {
            io::Error::new(
                io::ErrorKind::InvalidData,
                "initial ent payload too big".to_string(),
            )
        })?;
        codec.put_be_u16(taglen.0)?;
        codec.put_bytes(&bytes)
    }
}

trait ConfigParamVariant: Clone + Eq + PartialEq {
    fn to_payload(&self) -> Vec<u8>;
    fn from_payload(payload: &[u8]) -> Result<Self, Error>;
}

/// Seconds elapsed since 1-Jan-1970 (unix time)
#[derive(Debug, Clone, Copy, Eq, PartialEq)]
pub struct Block0Date(pub u64);

impl ConfigParamVariant for Block0Date {
    fn to_payload(&self) -> Vec<u8> {
        self.0.to_payload()
    }

    fn from_payload(payload: &[u8]) -> Result<Self, Error> {
        u64::from_payload(payload).map(Block0Date)
    }
}

impl ConfigParamVariant for TaxType {
    fn to_payload(&self) -> Vec<u8> {
        self.serialize_in(ByteBuilder::new()).finalize_as_vec()
    }

    fn from_payload(payload: &[u8]) -> Result<Self, Error> {
        let mut codec = Codec::new(payload);
        let tax_type = TaxType::read_frombuf(&mut codec)?;
        Ok(tax_type)
    }
}

impl ConfigParamVariant for Ratio {
    fn to_payload(&self) -> Vec<u8> {
        let bb: ByteBuilder<Ratio> = ByteBuilder::new();
        bb.u64(self.numerator)
            .u64(self.denominator.get())
            .finalize_as_vec()
    }

    fn from_payload(payload: &[u8]) -> Result<Self, Error> {
        let mut codec = Codec::new(payload);
        let num = codec.get_be_u64()?;
        let denom = codec.get_nz_u64()?;
        Ok(Ratio {
            numerator: num,
            denominator: denom,
        })
    }
}
impl ConfigParamVariant for RewardParams {
    fn to_payload(&self) -> Vec<u8> {
        let bb: ByteBuilder<RewardParams> = match self {
            RewardParams::Linear {
                constant,
                ratio,
                epoch_start,
                epoch_rate,
            } => ByteBuilder::new()
                .u8(1)
                .u64(*constant)
                .u64(ratio.numerator)
                .u64(ratio.denominator.get())
                .u32(*epoch_start)
                .u32(epoch_rate.get()),
            RewardParams::Halving {
                constant,
                ratio,
                epoch_start,
                epoch_rate,
            } => ByteBuilder::new()
                .u8(2)
                .u64(*constant)
                .u64(ratio.numerator)
                .u64(ratio.denominator.get())
                .u32(*epoch_start)
                .u32(epoch_rate.get()),
        };
        bb.finalize_as_vec()
    }

    fn from_payload(payload: &[u8]) -> Result<Self, Error> {
        let mut codec = Codec::new(payload);
        match codec.get_u8()? {
            1 => {
                let start = codec.get_be_u64()?;
                let num = codec.get_be_u64()?;
                let denom = codec.get_nz_u64()?;
                let estart = codec.get_be_u32()?;
                let erate = codec.get_nz_u32()?;
                Ok(RewardParams::Linear {
                    constant: start,
                    ratio: Ratio {
                        numerator: num,
                        denominator: denom,
                    },
                    epoch_start: estart,
                    epoch_rate: erate,
                })
            }
            2 => {
                let start = codec.get_be_u64()?;
                let num = codec.get_be_u64()?;
                let denom = codec.get_nz_u64()?;
                let estart = codec.get_be_u32()?;
                let erate = codec.get_nz_u32()?;
                Ok(RewardParams::Halving {
                    constant: start,
                    ratio: Ratio {
                        numerator: num,
                        denominator: denom,
                    },
                    epoch_start: estart,
                    epoch_rate: erate,
                })
            }
            _ => Err(Error::InvalidTag),
        }
    }
}

impl ConfigParamVariant for Value {
    fn to_payload(&self) -> Vec<u8> {
        self.0.to_payload()
    }

    fn from_payload(payload: &[u8]) -> Result<Self, Error> {
        u64::from_payload(payload).map(Value)
    }
}

const VAL_PROD: u8 = 1;
const VAL_TEST: u8 = 2;

impl ConfigParamVariant for Discrimination {
    fn to_payload(&self) -> Vec<u8> {
        match self {
            Discrimination::Production => vec![VAL_PROD],
            Discrimination::Test => vec![VAL_TEST],
        }
    }

    fn from_payload(payload: &[u8]) -> Result<Self, Error> {
        if payload.len() != 1 {
            return Err(Error::SizeInvalid);
        };
        match payload[0] {
            VAL_PROD => Ok(Discrimination::Production),
            VAL_TEST => Ok(Discrimination::Test),
            _ => Err(Error::StructureInvalid),
        }
    }
}

impl ConfigParamVariant for ConsensusType {
    fn to_payload(&self) -> Vec<u8> {
        (*self as u16).to_be_bytes().to_vec()
    }

    fn from_payload(payload: &[u8]) -> Result<Self, Error> {
        let mut bytes = 0u16.to_ne_bytes();
        if payload.len() != bytes.len() {
            return Err(Error::SizeInvalid);
        };
        bytes.copy_from_slice(payload);
        let integer = u16::from_be_bytes(bytes);
        ConsensusType::from_u16(integer).ok_or(Error::StructureInvalid)
    }
}

impl ConfigParamVariant for BftLeaderId {
    fn to_payload(&self) -> Vec<u8> {
        self.as_ref().to_vec()
    }

    fn from_payload(payload: &[u8]) -> Result<Self, Error> {
        PublicKey::from_binary(payload)
            .map(Into::into)
            .map_err(|_| Error::SizeInvalid)
    }
}

impl ConfigParamVariant for bool {
    fn to_payload(&self) -> Vec<u8> {
        vec![if *self { 1 } else { 0 }]
    }

    fn from_payload(payload: &[u8]) -> Result<Self, Error> {
        match payload.len() {
            1 => match payload[0] {
                0 => Ok(false),
                1 => Ok(true),
                _ => Err(Error::BoolInvalid),
            },
            _ => Err(Error::SizeInvalid),
        }
    }
}

impl ConfigParamVariant for u8 {
    fn to_payload(&self) -> Vec<u8> {
        vec![*self]
    }

    fn from_payload(payload: &[u8]) -> Result<Self, Error> {
        match payload.len() {
            1 => Ok(payload[0]),
            _ => Err(Error::SizeInvalid),
        }
    }
}

impl ConfigParamVariant for u64 {
    fn to_payload(&self) -> Vec<u8> {
        self.to_be_bytes().to_vec()
    }

    fn from_payload(payload: &[u8]) -> Result<Self, Error> {
        let mut bytes = Self::default().to_ne_bytes();
        if payload.len() != bytes.len() {
            return Err(Error::SizeInvalid);
        };
        bytes.copy_from_slice(payload);
        Ok(Self::from_be_bytes(bytes))
    }
}

impl ConfigParamVariant for u32 {
    fn to_payload(&self) -> Vec<u8> {
        self.to_be_bytes().to_vec()
    }

    fn from_payload(payload: &[u8]) -> Result<Self, Error> {
        let mut bytes = Self::default().to_ne_bytes();
        if payload.len() != bytes.len() {
            return Err(Error::SizeInvalid);
        };
        bytes.copy_from_slice(payload);
        Ok(Self::from_be_bytes(bytes))
    }
}

impl ConfigParamVariant for (NonZeroU32, NonZeroU32) {
    fn to_payload(&self) -> Vec<u8> {
        let bb: ByteBuilder<()> = ByteBuilder::new();
        bb.u32(self.0.get()).u32(self.1.get()).finalize_as_vec()
    }

    fn from_payload(payload: &[u8]) -> Result<Self, Error> {
        let mut codec = Codec::new(payload);
        let x = codec.get_nz_u32()?;
        let y = codec.get_nz_u32()?;
        Ok((x, y))
    }
}

impl ConfigParamVariant for Milli {
    fn to_payload(&self) -> Vec<u8> {
        self.to_millis().to_payload()
    }

    fn from_payload(payload: &[u8]) -> Result<Self, Error> {
        u64::from_payload(payload).map(Milli::from_millis)
    }
}

impl ConfigParamVariant for LinearFee {
    fn to_payload(&self) -> Vec<u8> {
        let mut v = self.constant.to_payload();
        v.extend(self.coefficient.to_payload());
        v.extend(self.certificate.to_payload());
        v
    }

    fn from_payload(payload: &[u8]) -> Result<Self, Error> {
        if payload.len() != 3 * 8 {
            return Err(Error::SizeInvalid);
        }
        Ok(LinearFee {
            constant: u64::from_payload(&payload[0..8])?,
            coefficient: u64::from_payload(&payload[8..16])?,
            certificate: u64::from_payload(&payload[16..24])?,
            per_certificate_fees: PerCertificateFee::default(),
            per_vote_certificate_fees: PerVoteCertificateFee::default(),
        })
    }
}

impl ConfigParamVariant for PerCertificateFee {
    fn to_payload(&self) -> Vec<u8> {
        let mut v = self
            .certificate_pool_registration
            .map(|v| v.get())
            .unwrap_or(0)
            .to_payload();
        v.extend(
            self.certificate_stake_delegation
                .map(|v| v.get())
                .unwrap_or(0)
                .to_payload(),
        );
        v.extend(
            self.certificate_owner_stake_delegation
                .map(|v| v.get())
                .unwrap_or(0)
                .to_payload(),
        );
        v
    }

    fn from_payload(payload: &[u8]) -> Result<Self, Error> {
        if payload.len() != 3 * 8 {
            return Err(Error::SizeInvalid);
        }
        Ok(PerCertificateFee {
            certificate_pool_registration: NonZeroU64::new(u64::from_payload(&payload[0..8])?),
            certificate_stake_delegation: NonZeroU64::new(u64::from_payload(&payload[8..16])?),
            certificate_owner_stake_delegation: NonZeroU64::new(u64::from_payload(
                &payload[16..24],
            )?),
        })
    }
}

impl ConfigParamVariant for PerVoteCertificateFee {
    fn to_payload(&self) -> Vec<u8> {
        let mut v = self
            .certificate_vote_plan
            .map(|v| v.get())
            .unwrap_or(0)
            .to_payload();
        v.extend(
            self.certificate_vote_cast
                .map(|v| v.get())
                .unwrap_or(0)
                .to_payload(),
        );
        v
    }

    fn from_payload(payload: &[u8]) -> Result<Self, Error> {
        if payload.len() != 2 * 8 {
            return Err(Error::SizeInvalid);
        }
        Ok(Self {
            certificate_vote_plan: NonZeroU64::new(u64::from_payload(&payload[0..8])?),
            certificate_vote_cast: NonZeroU64::new(u64::from_payload(&payload[8..16])?),
        })
    }
}

impl ConfigParamVariant for CommitteeId {
    fn to_payload(&self) -> Vec<u8> {
        self.as_ref().to_vec()
    }

    fn from_payload(payload: &[u8]) -> Result<Self, Error> {
        Self::try_from(payload).map_err(|err| Error::UnknownString(err.to_string()))
    }
}

#[cfg(feature = "evm")]
impl ConfigParamVariant for EvmConfig {
    fn to_payload(&self) -> Vec<u8> {
        let bb: ByteBuilder<EvmConfig> = ByteBuilder::new().u8(*self as u8);
        bb.finalize_as_vec()
    }

    fn from_payload(payload: &[u8]) -> Result<Self, Error> {
        let mut codec = Codec::new(payload);

        // Read EvmConfig and match hard fork variant
<<<<<<< HEAD
        let config = match codec.get_u8()? {
=======
        let config = match rb.get_u8()? {
>>>>>>> 5e91dccf
            n if n == EvmConfig::Istanbul as u8 => EvmConfig::Istanbul,
            n if n == EvmConfig::Berlin as u8 => EvmConfig::Berlin,
            _ => return Err(Error::InvalidTag),
        };

<<<<<<< HEAD
        // Read Environment
        let gas_price = codec.get_slice(32)?.into();
        let origin = Origin::from_slice(codec.get_slice(20)?);
        let chain_id = codec.get_slice(32)?.into();

        let block_hashes = match codec.get_be_u64()? {
            0 => Vec::new(),
            n => (0..n)
                .map(|_| BlockHash::from_slice(codec.get_slice(32).unwrap()))
                .collect(),
        };
        let block_number = codec.get_slice(32)?.into();
        let block_coinbase = BlockCoinBase::from_slice(codec.get_slice(20)?);
        let block_timestamp = codec.get_slice(32)?.into();
        let block_difficulty = codec.get_slice(32)?.into();
        let block_gas_limit = codec.get_slice(32)?.into();
        let block_base_fee_per_gas = codec.get_slice(32)?.into();

        let environment = Environment {
            gas_price,
            origin,
            chain_id,
            block_hashes,
            block_number,
            block_coinbase,
            block_timestamp,
            block_difficulty,
            block_gas_limit,
            block_base_fee_per_gas,
        };

        Ok(Box::new(EvmConfigParams {
            config,
            environment,
        }))
=======
        Ok(config)
>>>>>>> 5e91dccf
    }
}

#[derive(Debug, Clone, Copy, PartialEq, Eq, PartialOrd, Ord)]
struct TagLen(u16);

const MAXIMUM_LEN: usize = 512;

impl TagLen {
    pub fn new(tag: Tag, len: usize) -> Option<Self> {
        if len < MAXIMUM_LEN {
            Some(TagLen((tag as u16) << 9 | len as u16))
        } else {
            None
        }
    }

    pub fn get_len(self) -> usize {
        (self.0 & 0b1_1111_1111) as usize
    }

    pub fn get_tag(self) -> Result<Tag, Error> {
        Tag::from_u16(self.0 >> 9).ok_or(Error::InvalidTag)
    }
}

#[cfg(any(test, feature = "property-test-api"))]
mod test {
    use super::*;
    #[cfg(test)]
    use quickcheck::TestResult;
    use quickcheck::{Arbitrary, Gen};
    use strum::IntoEnumIterator;

    #[cfg(feature = "evm")]
    #[test]
    fn to_and_from_payload_evm_config_params() {
        let evm_params = EvmConfig::default();
        let payload = evm_params.to_payload();
        let other_evm = EvmConfig::from_payload(&payload).unwrap();
        assert_eq!(evm_params, other_evm);
    }

    quickcheck! {
        fn tag_len_computation_correct(tag: Tag, len: usize) -> TestResult {
            let len = len % MAXIMUM_LEN;
            let tag_len = TagLen::new(tag, len).unwrap();

            assert_eq!(Ok(tag), tag_len.get_tag(), "Invalid tag");
            assert_eq!(len, tag_len.get_len(), "Invalid len");
            TestResult::passed()
        }

        fn linear_fee_to_payload_from_payload(fee: LinearFee) -> TestResult {
            let payload = fee.to_payload();
            let decoded = LinearFee::from_payload(&payload).unwrap();

            TestResult::from_bool(fee == decoded)
        }

        fn per_certificate_fee_to_payload_from_payload(fee: PerCertificateFee) -> TestResult {
            let payload = fee.to_payload();
            let decoded = PerCertificateFee::from_payload(&payload).unwrap();

            TestResult::from_bool(fee == decoded)
        }

        fn config_param_serialize_readable(param: ConfigParam) -> bool {
            use chain_core::property::Serialize as _;
            let bytes = param.serialize_as_vec().unwrap();
            let decoded = ConfigParam::deserialize_from_slice(&mut Codec::new(bytes.as_slice())).unwrap();

            param == decoded
        }
    }

    impl Arbitrary for Tag {
        fn arbitrary<G: Gen>(g: &mut G) -> Self {
            let idx = usize::arbitrary(g) % Tag::iter().count();
            Tag::iter().nth(idx).unwrap()
        }
    }

    impl Arbitrary for Block0Date {
        fn arbitrary<G: Gen>(g: &mut G) -> Self {
            Block0Date(Arbitrary::arbitrary(g))
        }
    }

    impl Arbitrary for Ratio {
        fn arbitrary<G: Gen>(g: &mut G) -> Self {
            Ratio {
                numerator: Arbitrary::arbitrary(g),
                denominator: NonZeroU64::new(Arbitrary::arbitrary(g))
                    .unwrap_or_else(|| NonZeroU64::new(1).unwrap()),
            }
        }
    }

    impl Arbitrary for RewardParams {
        fn arbitrary<G: Gen>(g: &mut G) -> Self {
            if bool::arbitrary(g) {
                RewardParams::Linear {
                    constant: Arbitrary::arbitrary(g),
                    ratio: Arbitrary::arbitrary(g),
                    epoch_start: Arbitrary::arbitrary(g),
                    epoch_rate: NonZeroU32::new(20).unwrap(),
                }
            } else {
                RewardParams::Halving {
                    constant: Arbitrary::arbitrary(g),
                    ratio: Arbitrary::arbitrary(g),
                    epoch_start: Arbitrary::arbitrary(g),
                    epoch_rate: NonZeroU32::new(20).unwrap(),
                }
            }
        }
    }

    #[cfg(feature = "evm")]
    impl Arbitrary for EvmConfig {
        fn arbitrary<G: Gen>(g: &mut G) -> Self {
            match u8::arbitrary(g) % 2 {
                0 => EvmConfig::Istanbul,
                1 => EvmConfig::Berlin,
                _ => unreachable!(),
            }
        }
    }

    impl Arbitrary for ConfigParam {
        fn arbitrary<G: Gen>(g: &mut G) -> Self {
            match u8::arbitrary(g) % 30 {
                0 => ConfigParam::Block0Date(Arbitrary::arbitrary(g)),
                1 => ConfigParam::Discrimination(Arbitrary::arbitrary(g)),
                2 => ConfigParam::ConsensusVersion(Arbitrary::arbitrary(g)),
                3 => ConfigParam::SlotsPerEpoch(Arbitrary::arbitrary(g)),
                4 => {
                    let mut slot_duration = u8::arbitrary(g);
                    if slot_duration == 0 {
                        slot_duration += 1;
                    }
                    ConfigParam::SlotDuration(slot_duration)
                }
                5 => ConfigParam::ConsensusGenesisPraosActiveSlotsCoeff(Arbitrary::arbitrary(g)),
                6 => ConfigParam::BlockContentMaxSize(Arbitrary::arbitrary(g)),
                7 => ConfigParam::AddBftLeader(Arbitrary::arbitrary(g)),
                8 => ConfigParam::RemoveBftLeader(Arbitrary::arbitrary(g)),
                9 => ConfigParam::LinearFee(Arbitrary::arbitrary(g)),
                10 => ConfigParam::ProposalExpiration(Arbitrary::arbitrary(g)),
                11 => ConfigParam::TreasuryAdd(Arbitrary::arbitrary(g)),
                12 => ConfigParam::RewardPot(Arbitrary::arbitrary(g)),
                13 => ConfigParam::RewardParams(Arbitrary::arbitrary(g)),
                14 => ConfigParam::PerCertificateFees(Arbitrary::arbitrary(g)),
                15 => ConfigParam::FeesInTreasury(Arbitrary::arbitrary(g)),
                16 => ConfigParam::AddCommitteeId(Arbitrary::arbitrary(g)),
                17 => ConfigParam::RemoveCommitteeId(Arbitrary::arbitrary(g)),
                18 => ConfigParam::PerVoteCertificateFees(Arbitrary::arbitrary(g)),
                19 => ConfigParam::RewardPot(Arbitrary::arbitrary(g)),
                20 => ConfigParam::RewardParams(Arbitrary::arbitrary(g)),
                21 => ConfigParam::RewardParams(Arbitrary::arbitrary(g)),
                22 => ConfigParam::FeesInTreasury(Arbitrary::arbitrary(g)),
                23 => ConfigParam::RewardLimitNone,
                24 => ConfigParam::RewardLimitByAbsoluteStake(Arbitrary::arbitrary(g)),
                25 => ConfigParam::PoolRewardParticipationCapping(Arbitrary::arbitrary(g)),
                26 => ConfigParam::AddCommitteeId(Arbitrary::arbitrary(g)),
                27 => ConfigParam::RemoveCommitteeId(Arbitrary::arbitrary(g)),
                28 => ConfigParam::PerCertificateFees(Arbitrary::arbitrary(g)),
                29 => ConfigParam::TransactionMaxExpiryEpochs(Arbitrary::arbitrary(g)),
                #[cfg(feature = "evm")]
                30 => ConfigParam::EvmParams(Arbitrary::arbitrary(g)),
                _ => unreachable!(),
            }
        }
    }
}<|MERGE_RESOLUTION|>--- conflicted
+++ resolved
@@ -15,11 +15,7 @@
 };
 use chain_crypto::PublicKey;
 #[cfg(feature = "evm")]
-<<<<<<< HEAD
 use chain_evm::machine::{BlockCoinBase, BlockHash, Config, Environment, Origin};
-=======
-use chain_evm::machine::Config;
->>>>>>> 5e91dccf
 use std::{
     fmt::{self, Display, Formatter},
     io::{self, Write},
@@ -773,55 +769,13 @@
         let mut codec = Codec::new(payload);
 
         // Read EvmConfig and match hard fork variant
-<<<<<<< HEAD
         let config = match codec.get_u8()? {
-=======
-        let config = match rb.get_u8()? {
->>>>>>> 5e91dccf
             n if n == EvmConfig::Istanbul as u8 => EvmConfig::Istanbul,
             n if n == EvmConfig::Berlin as u8 => EvmConfig::Berlin,
             _ => return Err(Error::InvalidTag),
         };
 
-<<<<<<< HEAD
-        // Read Environment
-        let gas_price = codec.get_slice(32)?.into();
-        let origin = Origin::from_slice(codec.get_slice(20)?);
-        let chain_id = codec.get_slice(32)?.into();
-
-        let block_hashes = match codec.get_be_u64()? {
-            0 => Vec::new(),
-            n => (0..n)
-                .map(|_| BlockHash::from_slice(codec.get_slice(32).unwrap()))
-                .collect(),
-        };
-        let block_number = codec.get_slice(32)?.into();
-        let block_coinbase = BlockCoinBase::from_slice(codec.get_slice(20)?);
-        let block_timestamp = codec.get_slice(32)?.into();
-        let block_difficulty = codec.get_slice(32)?.into();
-        let block_gas_limit = codec.get_slice(32)?.into();
-        let block_base_fee_per_gas = codec.get_slice(32)?.into();
-
-        let environment = Environment {
-            gas_price,
-            origin,
-            chain_id,
-            block_hashes,
-            block_number,
-            block_coinbase,
-            block_timestamp,
-            block_difficulty,
-            block_gas_limit,
-            block_base_fee_per_gas,
-        };
-
-        Ok(Box::new(EvmConfigParams {
-            config,
-            environment,
-        }))
-=======
         Ok(config)
->>>>>>> 5e91dccf
     }
 }
 
