--- conflicted
+++ resolved
@@ -298,7 +298,7 @@
 
 impl DeserializeFromSlice for ConfigParam {
     fn deserialize_from_slice(codec: &mut Codec<&[u8]>) -> Result<Self, ReadError> {
-        let taglen = TagLen(codec.get_u16()?);
+        let taglen = TagLen(codec.get_be_u16()?);
         let bytes = codec.get_slice(taglen.get_len())?;
         match taglen.get_tag()? {
             Tag::Block0Date => ConfigParamVariant::from_payload(bytes).map(ConfigParam::Block0Date),
@@ -421,41 +421,8 @@
                 "initial ent payload too big".to_string(),
             )
         })?;
-<<<<<<< HEAD
-        codec.put_u16(taglen.0)?;
+        codec.put_be_u16(taglen.0)?;
         codec.put_bytes(&bytes)
-=======
-        let mut codec = Codec::new(writer);
-        codec.put_be_u16(taglen.0)?;
-        codec.write_all(&bytes)
-    }
-}
-
-impl property::Deserialize for ConfigParam {
-    type Error = std::io::Error;
-
-    fn deserialize<R: std::io::BufRead>(reader: R) -> Result<Self, Self::Error> {
-        let mut codec = Codec::new(reader);
-        let tag_len = TagLen(codec.get_be_u16()?);
-        let len = tag_len.get_len();
-        let bytes = codec.get_bytes(len)?;
-        // we will replicate the buffer so we can reuse the reader method
-        let mut cursor = Cursor::new(Vec::with_capacity(2 + len));
-        {
-            let mut writer = Codec::new(&mut cursor);
-            writer.put_be_u16(tag_len.0)?;
-            writer.put_bytes(&bytes)?;
-        }
-        cursor.set_position(0);
-        let mut read_buff = ReadBuf::from(cursor.get_ref());
-        match ConfigParam::read(&mut read_buff) {
-            Ok(res) => Ok(res),
-            Err(err) => Err(std::io::Error::new(
-                std::io::ErrorKind::Other,
-                format!("Error reading ConfigParam: {}", err),
-            )),
-        }
->>>>>>> f3df9ffd
     }
 }
 
@@ -500,7 +467,7 @@
 
     fn from_payload(payload: &[u8]) -> Result<Self, Error> {
         let mut codec = Codec::new(payload);
-        let num = codec.get_u64()?;
+        let num = codec.get_be_u64()?;
         let denom = codec.get_nz_u64()?;
         Ok(Ratio {
             numerator: num,
@@ -543,10 +510,10 @@
         let mut codec = Codec::new(payload);
         match codec.get_u8()? {
             1 => {
-                let start = codec.get_u64()?;
-                let num = codec.get_u64()?;
+                let start = codec.get_be_u64()?;
+                let num = codec.get_be_u64()?;
                 let denom = codec.get_nz_u64()?;
-                let estart = codec.get_u32()?;
+                let estart = codec.get_be_u32()?;
                 let erate = codec.get_nz_u32()?;
                 Ok(RewardParams::Linear {
                     constant: start,
@@ -559,10 +526,10 @@
                 })
             }
             2 => {
-                let start = codec.get_u64()?;
-                let num = codec.get_u64()?;
+                let start = codec.get_be_u64()?;
+                let num = codec.get_be_u64()?;
                 let denom = codec.get_nz_u64()?;
-                let estart = codec.get_u32()?;
+                let estart = codec.get_be_u32()?;
                 let erate = codec.get_nz_u32()?;
                 Ok(RewardParams::Halving {
                     constant: start,
