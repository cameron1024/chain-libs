use crate::stake::Stake;
use chain_core::{
    packer::Codec,
    property::{Deserialize, ReadError, Serialize, WriteError},
};
use std::{iter::Sum, ops};
use thiserror::Error;

/// Unspent transaction value.
#[derive(Debug, Copy, Clone, PartialEq, Eq, PartialOrd, Ord, Hash, Default)]
pub struct Value(pub u64);

const VALUE_SERIALIZED_SIZE: usize = 8;

#[derive(Debug, Copy, Clone, PartialEq, Eq)]
pub struct SplitValueIn {
    pub parts: Value,
    pub remaining: Value,
}

impl Value {
    pub fn zero() -> Self {
        Value(0)
    }

    pub fn sum<I>(values: I) -> Result<Self, ValueError>
    where
        I: Iterator<Item = Self>,
    {
        values.fold(Ok(Value::zero()), |acc, v| acc? + v)
    }

    #[inline]
    pub fn saturating_add(self, other: Self) -> Self {
        Value(self.0.saturating_add(other.0))
    }

    #[inline]
    pub fn checked_add(self, other: Self) -> Result<Self, ValueError> {
        self.0
            .checked_add(other.0)
            .map(Value)
            .ok_or(ValueError::Overflow)
    }

    #[inline]
    pub fn checked_sub(self, other: Value) -> Result<Value, ValueError> {
        self.0
            .checked_sub(other.0)
            .map(Value)
            .ok_or(ValueError::NegativeAmount)
    }

    pub fn scale(self, n: u32) -> Result<Value, ValueError> {
        self.0
            .checked_mul(n as u64)
            .map(Value)
            .ok_or(ValueError::Overflow)
    }

    /// Divide a value by n equals parts, with a potential remainder
    pub fn split_in(self, n: u32) -> SplitValueIn {
        let n = n as u64;
        SplitValueIn {
            parts: Value(self.0 / n),
            remaining: Value(self.0 % n),
        }
    }

    pub fn bytes(self) -> [u8; VALUE_SERIALIZED_SIZE] {
        self.0.to_be_bytes()
    }
}

#[derive(Debug, Error, Clone, PartialEq, Eq)]
pub enum ValueError {
    #[error("Value cannot be negative")]
    NegativeAmount,
    #[error("Value overflowed its maximum value")]
    Overflow,
    #[error("Value from too small slice")]
    FromSliceTooSmall,
    #[error("Value from too big slice")]
    FromSliceTooBig,
}

impl Sum for Value {
    fn sum<I>(iter: I) -> Self
    where
        I: Iterator<Item = Self>,
    {
        iter.fold(Value::zero(), Self::saturating_add)
    }
}

impl ops::Add for Value {
    type Output = Result<Value, ValueError>;

    fn add(self, other: Value) -> Self::Output {
        self.checked_add(other)
    }
}

impl ops::Sub for Value {
    type Output = Result<Value, ValueError>;

    fn sub(self, other: Value) -> Self::Output {
        self.checked_sub(other)
    }
}

impl AsRef<u64> for Value {
    fn as_ref(&self) -> &u64 {
        &self.0
    }
}

<<<<<<< HEAD
impl Deserialize for Value {
    fn deserialize<R: std::io::Read>(codec: &mut Codec<R>) -> Result<Self, ReadError> {
        codec.get_u64().map(Value)
=======
impl property::Deserialize for Value {
    type Error = std::io::Error;

    fn deserialize<R: std::io::BufRead>(reader: R) -> Result<Self, Self::Error> {
        use chain_core::packer::*;
        let mut codec = Codec::new(reader);
        codec.get_be_u64().map(Value)
>>>>>>> f3df9ffd
    }
}

<<<<<<< HEAD
impl Serialize for Value {
    fn serialize<W: std::io::Write>(&self, codec: &mut Codec<W>) -> Result<(), WriteError> {
        codec.put_u64(self.0)
=======
impl property::Serialize for Value {
    type Error = std::io::Error;
    fn serialize<W: std::io::Write>(&self, writer: W) -> Result<(), Self::Error> {
        use chain_core::packer::*;
        let mut codec = Codec::new(writer);
        codec.put_be_u64(self.0)
>>>>>>> f3df9ffd
    }
}

impl std::fmt::Display for Value {
    fn fmt(&self, f: &mut std::fmt::Formatter) -> std::fmt::Result {
        write!(f, "{}", self.0)
    }
}

impl TryFrom<&[u8]> for Value {
    type Error = ValueError;
    fn try_from(slice: &[u8]) -> Result<Value, ValueError> {
        use std::cmp::Ordering::*;

        match slice.len().cmp(&VALUE_SERIALIZED_SIZE) {
            Less => Err(ValueError::FromSliceTooSmall),
            Greater => Err(ValueError::FromSliceTooBig),
            Equal => {
                let mut buf = [0u8; VALUE_SERIALIZED_SIZE];
                buf.copy_from_slice(slice);
                Ok(Value(u64::from_be_bytes(buf)))
            }
        }
    }
}

impl From<Value> for Stake {
    fn from(value: Value) -> Stake {
        Stake::from_value(value)
    }
}<|MERGE_RESOLUTION|>--- conflicted
+++ resolved
@@ -115,34 +115,15 @@
     }
 }
 
-<<<<<<< HEAD
 impl Deserialize for Value {
     fn deserialize<R: std::io::Read>(codec: &mut Codec<R>) -> Result<Self, ReadError> {
-        codec.get_u64().map(Value)
-=======
-impl property::Deserialize for Value {
-    type Error = std::io::Error;
-
-    fn deserialize<R: std::io::BufRead>(reader: R) -> Result<Self, Self::Error> {
-        use chain_core::packer::*;
-        let mut codec = Codec::new(reader);
         codec.get_be_u64().map(Value)
->>>>>>> f3df9ffd
     }
 }
 
-<<<<<<< HEAD
 impl Serialize for Value {
     fn serialize<W: std::io::Write>(&self, codec: &mut Codec<W>) -> Result<(), WriteError> {
-        codec.put_u64(self.0)
-=======
-impl property::Serialize for Value {
-    type Error = std::io::Error;
-    fn serialize<W: std::io::Write>(&self, writer: W) -> Result<(), Self::Error> {
-        use chain_core::packer::*;
-        let mut codec = Codec::new(writer);
         codec.put_be_u64(self.0)
->>>>>>> f3df9ffd
     }
 }
 
