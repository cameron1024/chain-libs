//! Mockchain ledger. Ledger exists in order to update the
//! current state and verify transactions.

use super::check::{self, TxValidityError, TxVerifyError};
use super::evm;
use super::governance::{Governance, ParametersGovernanceAction, TreasuryGovernanceAction};
use super::leaderlog::LeadersParticipationRecord;
use super::pots::Pots;
use super::reward_info::{EpochRewardsInfo, RewardsInfoParameters};

use crate::certificate::MintToken;
use crate::chaineval::HeaderContentEvalContext;
use crate::chaintypes::{ChainLength, ConsensusType, HeaderId};
use crate::config::{self, ConfigParam};
use crate::date::{BlockDate, Epoch};
use crate::fee::{FeeAlgorithm, LinearFee};
use crate::fragment::{BlockContentHash, BlockContentSize, Contents, Fragment, FragmentId};
use crate::rewards;
use crate::setting::ActiveSlotsCoeffError;
use crate::stake::{
    PercentStake, PoolError, PoolStakeInformation, PoolsState, StakeControl, StakeDistribution,
};
use crate::tokens::identifier::TokenIdentifier;
use crate::tokens::minting_policy::MintingPolicyViolation;
use crate::transaction::*;
use crate::treasury::Treasury;
use crate::value::*;
use crate::vote::{CommitteeId, VotePlanLedger, VotePlanLedgerError, VotePlanStatus};
use crate::{account, certificate, legacy, multisig, setting, stake, update, utxo};
use crate::{
    certificate::{
        BftLeaderBindingSignature, OwnerStakeDelegation, PoolId, UpdateProposal, UpdateProposalId,
        UpdateVote, VoteAction, VoteCast, VotePlan,
    },
    chaineval::ConsensusEvalContext,
};
use chain_addr::{Address, Discrimination, Kind};
use chain_crypto::Verification;
use chain_time::{Epoch as TimeEpoch, SlotDuration, TimeEra, TimeFrame, Timeline};

use std::collections::HashSet;
use std::convert::TryInto;
use std::mem::swap;
use std::sync::Arc;
use std::time::{Duration, SystemTime};
use thiserror::Error;

// static parameters, effectively this is constant in the parameter of the blockchain
#[derive(Debug, Clone, PartialEq, Eq)]
pub struct LedgerStaticParameters {
    pub block0_initial_hash: HeaderId,
    pub block0_start_time: config::Block0Date,
    pub discrimination: Discrimination,
    pub kes_update_speed: u32,
}

// parameters to validate ledger
#[derive(Debug, Clone)]
pub struct LedgerParameters {
    /// Fees expected for transactions and certificates
    pub fees: LinearFee,
    /// Tax cut of the treasury which is applied straight after the reward pot
    /// is fully known
    pub treasury_tax: rewards::TaxType,
    /// Reward contribution parameters for this epoch
    pub reward_params: rewards::Parameters,
    /// the block content's max size in bytes
    pub block_content_max_size: BlockContentSize,
    /// the epoch stability parameter, the depth, number of blocks, to which
    /// we consider the blockchain to be stable and prevent rollback beyond
    /// that depth.
    pub epoch_stability_depth: u32,
    /// Where the fees get transfered to during the rewards
    pub fees_goes_to: setting::FeesGoesTo,
    /// List of committee members
    pub committees: Arc<[CommitteeId]>,
}

/// Overall ledger structure.
///
/// This represent a given state related to utxo/old utxo/accounts/... at a given
/// point in time.
///
/// The ledger can be easily and cheaply cloned despite containing reference
/// to a lot of data (millions of utxos, thousands of accounts, ..)
#[derive(Clone, PartialEq, Eq)]
pub struct Ledger {
    pub(crate) utxos: utxo::Ledger<Address>,
    pub(crate) oldutxos: utxo::Ledger<legacy::OldAddress>,
    pub(crate) accounts: account::Ledger,
    pub(crate) settings: setting::Settings,
    pub(crate) updates: update::UpdateState,
    pub(crate) multisig: multisig::Ledger,
    pub(crate) delegation: PoolsState,
    pub(crate) static_params: Arc<LedgerStaticParameters>,
    pub(crate) date: BlockDate,
    pub(crate) chain_length: ChainLength,
    pub(crate) era: TimeEra,
    pub(crate) pots: Pots,
    pub(crate) leaders_log: LeadersParticipationRecord,
    pub(crate) votes: VotePlanLedger,
    pub(crate) governance: Governance,
    pub(crate) evm: evm::Ledger,
}

#[derive(Debug, Clone)]
pub struct ApplyBlockLedger {
    ledger: Ledger,
    ledger_params: LedgerParameters,
    block_date: BlockDate,
}

// Dummy implementation of Debug for Ledger
impl std::fmt::Debug for Ledger {
    fn fmt(&self, f: &mut std::fmt::Formatter<'_>) -> std::fmt::Result {
        write!(f, "Ledger")
    }
}

#[derive(Debug, Error, Clone, PartialEq, Eq)]
pub enum Block0Error {
    #[error("Transaction should not have inputs in a block0")]
    TransactionHasInput,
    #[error("Certificate should not have inputs in a block0")]
    CertTransactionHasInput,
    #[error("Certificate should not have outputs in a block0")]
    CertTransactionHasOutput,
    #[error("Transaction should not have witnesses in a block0")]
    TransactionHasWitnesses,
    #[error("The initial message is missing.")]
    InitialMessageMissing,
    #[error("Only one initial message is required")]
    InitialMessageMany,
    #[error("Block0 Date is duplicated in the initial message")]
    InitialMessageDuplicateBlock0Date,
    #[error("Address discrimination setting is duplicated in the initial fragment")]
    InitialMessageDuplicateDiscrimination,
    #[error("Consensus version is duplicated in the initial fragment")]
    InitialMessageDuplicateConsensusVersion,
    #[error("Slot Duration is duplicated in the initial fragment")]
    InitialMessageDuplicateSlotDuration,
    #[error("Epoch stability depth is duplicated in the initial fragment")]
    InitialMessageDuplicateEpochStabilityDepth,
    #[error("Praos active slot coefficient setting is duplicated in the initial fragment")]
    InitialMessageDuplicatePraosActiveSlotsCoeff,
    #[error("Missing block0 date in the initial fragment")]
    InitialMessageNoDate,
    #[error("Missing slot duration in the initial fragment")]
    InitialMessageNoSlotDuration,
    #[error("Missing slots per epoch in the initial fragment")]
    InitialMessageNoSlotsPerEpoch,
    #[error("Missing address discrimination in the initial fragment")]
    InitialMessageNoDiscrimination,
    #[error("Missing consensus version in the initial fragment")]
    InitialMessageNoConsensusVersion,
    #[error("Missing consensus leader id list in the initial fragment")]
    InitialMessageNoConsensusLeaderId,
    #[error("Missing praos active slot coefficient in the initial fragment")]
    InitialMessageNoPraosActiveSlotsCoeff,
    #[error("Missing KES Update speed in the initial fragment")]
    InitialMessageNoKesUpdateSpeed,
    #[error("Total initial value is too big")]
    UtxoTotalValueTooBig,
    #[error("Owner stake delegation are not valid in the block0")]
    HasOwnerStakeDelegation,
    #[error("Update proposal fragments are not valid in the block0")]
    HasUpdateProposal,
    #[error("Update vote fragments are not valid in the block0")]
    HasUpdateVote,
    #[error("Pool management are not valid in the block0")]
    HasPoolManagement,
    #[error("Vote casting are not valid in the block0")]
    HasVoteCast,
    #[error("Vote tallying are not valid in the block0")]
    HasVoteTally,
}

pub type OutputOldAddress = Output<legacy::OldAddress>;
pub type OutputAddress = Output<Address>;

#[allow(clippy::large_enum_variant)]
#[derive(Debug, Error, Clone, PartialEq, Eq)]
pub enum Error {
    #[error("Invalid settings")]
    Config(#[from] config::Error),
    #[error("The UTxO value ({expected}) in the transaction does not match the actually state value: {value}")]
    UtxoValueNotMatching { expected: Value, value: Value },
    #[error("Invalid UTxO")]
    UtxoError(#[from] utxo::Error),
    #[error("Transaction with invalid signature")]
    UtxoInvalidSignature {
        utxo: UtxoPointer,
        output: OutputAddress,
        witness: Witness,
    },
    #[error("Old Transaction with invalid signature")]
    OldUtxoInvalidSignature {
        utxo: UtxoPointer,
        output: OutputOldAddress,
        witness: Witness,
    },
    #[error("Old Transaction with invalid public key")]
    OldUtxoInvalidPublicKey {
        utxo: UtxoPointer,
        output: OutputOldAddress,
        witness: Witness,
    },
    #[error("Account with invalid signature")]
    AccountInvalidSignature {
        account: account::Identifier,
        witness: Witness,
    },
    #[error("Multisig with invalid signature")]
    MultisigInvalidSignature {
        multisig: multisig::Identifier,
        witness: Witness,
    },
    #[error("Transaction malformed")]
    TransactionMalformed(#[from] TxVerifyError),
    #[error("Invalid transaction expiry date")]
    InvalidTransactionValidity(#[from] TxValidityError),
    #[error("Error while computing the fees")]
    FeeCalculationError(#[from] ValueError),
    #[error("Praos active slot coefficient invalid: {error}")]
    PraosActiveSlotsCoeffInvalid { error: ActiveSlotsCoeffError },
    #[error("Failed to validate transaction balance")]
    TransactionBalanceInvalid(#[from] BalanceError),
    #[error("Invalid Block0")]
    Block0(#[from] Block0Error),
    #[error("Old UTxOs and Initial Message are not valid in a normal block")]
    Block0OnlyFragmentReceived,
    #[error("Error or Invalid account")]
    Account(#[from] account::LedgerError),
    #[error("Error or Invalid multisig")]
    Multisig(#[from] multisig::LedgerError),
    #[error("Inputs, outputs and fees are not balanced, transaction with {inputs} input and {outputs} output")]
    NotBalanced { inputs: Value, outputs: Value },
    #[error("Empty output")]
    ZeroOutput { output: Output<Address> },
    #[error("Output group invalid")]
    OutputGroupInvalid { output: Output<Address> },
    #[error("Error or Invalid delegation")]
    Delegation(#[from] PoolError),
    #[error("Invalid account identifier")]
    AccountIdentifierInvalid,
    #[error("Invalid discrimination")]
    InvalidDiscrimination,
    #[error("Expected an account witness")]
    ExpectingAccountWitness,
    #[error("Expected a UTxO witness")]
    ExpectingUtxoWitness,
    #[error("Expected an Initial Fragment")]
    ExpectingInitialMessage,
    #[error("Invalid certificate's signature")]
    CertificateInvalidSignature,
    #[error("Error or Invalid update")]
    Update(#[from] update::Error),
    #[error("Transaction for OwnerStakeDelegation is invalid. expecting 1 input, 1 witness and 0 output")]
    OwnerStakeDelegationInvalidTransaction,
    #[error("Transaction for VoteCast is invalid. expecting 1 input, 1 witness and 0 output")]
    VoteCastInvalidTransaction,
    #[error("Wrong chain length, expected {expected} but received {actual}")]
    WrongChainLength {
        actual: ChainLength,
        expected: ChainLength,
    },
    #[error("Non Monotonic date, chain date is at {chain_date} but the block is at {block_date}")]
    NonMonotonicDate {
        block_date: BlockDate,
        chain_date: BlockDate,
    },
    #[error("Wrong block content size, received {actual} bytes but max is {max} bytes")]
    InvalidContentSize { actual: u32, max: u32 },
    #[error("Wrong block content hash, received {actual} but expected {expected}")]
    InvalidContentHash {
        actual: BlockContentHash,
        expected: BlockContentHash,
    },
    #[error("Ledger cannot be reconstructed from serialized state because of missing entries")]
    IncompleteLedger,
    #[error("Ledger pot value invalid: {error}")]
    PotValueInvalid { error: ValueError },
    #[error("Pool registration with no owner")]
    PoolRegistrationHasNoOwner,
    #[error("Pool registration with too many owners")]
    PoolRegistrationHasTooManyOwners,
    #[error("Pool registration with too many operators")]
    PoolRegistrationHasTooManyOperators,
    #[error("Pool registration management threshold is zero")]
    PoolRegistrationManagementThresholdZero,
    #[error("Pool registration management threshold above owners")]
    PoolRegistrationManagementThresholdAbove,
    #[error("Pool Update not allowed yet")]
    PoolUpdateNotAllowedYet,
    #[error("Stake Delegation payload signature failed")]
    StakeDelegationSignatureFailed,
    #[error("Pool Retirement payload signature failed")]
    PoolRetirementSignatureFailed,
    #[error("Vote Plan Proof has an invalid signature")]
    VotePlanProofInvalidSignature,
    #[error("Vote Plan Proof ID is not present in the committee")]
    VotePlanProofInvalidCommittee,
    #[error("Vote plan contains proposal(s) that does not pass governance criteria")]
    VotePlanInvalidGovernanceParameters,
    #[error("Vote Tally Proof failed")]
    VoteTallyProofFailed,
    #[error("Vote tally decryption failed")]
    VoteTallyDecryptionFailed,
    #[error("Pool update payload signature failed")]
    PoolUpdateSignatureFailed,
    #[error("Pool update last known registration hash doesn't match")]
    PoolUpdateLastHashDoesntMatch,
    #[error("Pool update doesnt currently allow fees update")]
    PoolUpdateFeesNotAllowedYet,
    #[error("Update not yet allowed")]
    UpdateNotAllowedYet,
    #[error("Voting error")]
    VotePlan(#[from] VotePlanLedgerError),
    #[error("Scripts addresses are not yet supported by the system")]
    ScriptsAddressNotAllowedYet,
    #[error("Protocol update proposal payload signature failed")]
    UpdateProposalSignatureFailed,
    #[error("Protocol update vote payload signature failed")]
    UpdateVoteSignatureFailed,
    #[error("minting policy violation")]
    MintingPolicyViolation(#[from] MintingPolicyViolation),
}

impl LedgerParameters {
    pub fn treasury_tax(&self) -> rewards::TaxType {
        self.treasury_tax
    }
}

impl Ledger {
    pub(crate) fn empty(
        settings: setting::Settings,
        static_params: LedgerStaticParameters,
        era: TimeEra,
        pots: Pots,
    ) -> Self {
        Ledger {
            utxos: utxo::Ledger::new(),
            oldutxos: utxo::Ledger::new(),
            accounts: account::Ledger::new(),
            settings,
            updates: update::UpdateState::new(),
            multisig: multisig::Ledger::new(),
            delegation: PoolsState::new(),
            static_params: Arc::new(static_params),
            date: BlockDate::first(),
            chain_length: ChainLength(0),
            era,
            pots,
            leaders_log: LeadersParticipationRecord::new(),
            votes: VotePlanLedger::new(),
            governance: Governance::default(),
            evm: evm::Ledger::new(),
        }
    }

    pub fn new<'a, I>(block0_initial_hash: HeaderId, contents: I) -> Result<Self, Error>
    where
        I: IntoIterator<Item = &'a Fragment>,
    {
        let mut content_iter = contents.into_iter();

        let init_ents = match content_iter.next() {
            Some(Fragment::Initial(ref init_ents)) => Ok(init_ents),
            Some(_) => Err(Error::ExpectingInitialMessage),
            None => Err(Error::Block0(Block0Error::InitialMessageMissing)),
        }?;

        let mut ledger = {
            let mut regular_ents = crate::fragment::ConfigParams::new();
            let mut block0_start_time = None;
            let mut slot_duration = None;
            let mut discrimination = None;
            let mut slots_per_epoch = None;
            let mut kes_update_speed = None;
            let mut pots = Pots::zero();

            for param in init_ents.iter() {
                match param {
                    ConfigParam::Block0Date(d) => {
                        block0_start_time = Some(*d);
                    }
                    ConfigParam::Discrimination(d) => {
                        discrimination = Some(*d);
                    }
                    ConfigParam::SlotDuration(d) => {
                        slot_duration = Some(*d);
                    }
                    ConfigParam::SlotsPerEpoch(n) => {
                        slots_per_epoch = Some(*n);
                    }
                    ConfigParam::KesUpdateSpeed(n) => {
                        kes_update_speed = Some(*n);
                    }
                    ConfigParam::TreasuryAdd(v) => {
                        pots.treasury = Treasury::initial(*v);
                    }
                    ConfigParam::RewardPot(v) => {
                        pots.rewards = *v;
                    }
                    _ => regular_ents.push(param.clone()),
                }
            }

            // here we make sure those specific parameters are present, otherwise we returns a given error
            let block0_start_time =
                block0_start_time.ok_or(Error::Block0(Block0Error::InitialMessageNoDate))?;
            let discrimination =
                discrimination.ok_or(Error::Block0(Block0Error::InitialMessageNoDiscrimination))?;
            let slot_duration =
                slot_duration.ok_or(Error::Block0(Block0Error::InitialMessageNoSlotDuration))?;
            let slots_per_epoch =
                slots_per_epoch.ok_or(Error::Block0(Block0Error::InitialMessageNoSlotsPerEpoch))?;
            let kes_update_speed = kes_update_speed
                .ok_or(Error::Block0(Block0Error::InitialMessageNoKesUpdateSpeed))?;

            let static_params = LedgerStaticParameters {
                block0_initial_hash,
                block0_start_time,
                discrimination,
                kes_update_speed,
            };

            let system_time = SystemTime::UNIX_EPOCH + Duration::from_secs(block0_start_time.0);
            let timeline = Timeline::new(system_time);
            let tf = TimeFrame::new(timeline, SlotDuration::from_secs(slot_duration as u32));
            let slot0 = tf.slot0();

            let era = TimeEra::new(slot0, TimeEpoch(0), slots_per_epoch);

            let settings = setting::Settings::new().apply(&regular_ents)?;

            if settings.bft_leaders.is_empty() {
                return Err(Error::Block0(
                    Block0Error::InitialMessageNoConsensusLeaderId,
                ));
            }
            Ledger::empty(settings, static_params, era, pots)
        };

        let params = ledger.get_ledger_parameters();

        for content in content_iter {
            let fragment_id = content.hash();
            match content {
                Fragment::Initial(_) => {
                    return Err(Error::Block0(Block0Error::InitialMessageMany));
                }
                Fragment::OldUtxoDeclaration(old) => {
                    ledger.oldutxos = apply_old_declaration(&fragment_id, ledger.oldutxos, old)?;
                }
                Fragment::Transaction(tx) => {
                    let tx = tx.as_slice();
                    check::valid_block0_transaction_no_inputs(&tx)?;

                    ledger = ledger.apply_tx_outputs(fragment_id, tx.outputs())?;
                }
                Fragment::UpdateProposal(_) => {
                    return Err(Error::Block0(Block0Error::HasUpdateProposal));
                }
                Fragment::UpdateVote(_) => {
                    return Err(Error::Block0(Block0Error::HasUpdateVote));
                }
                Fragment::OwnerStakeDelegation(_) => {
                    return Err(Error::Block0(Block0Error::HasOwnerStakeDelegation));
                }
                Fragment::StakeDelegation(tx) => {
                    let tx = tx.as_slice();
                    check::valid_block0_cert_transaction(&tx)?;
                    ledger = ledger.apply_stake_delegation(&tx.payload().into_payload())?;
                }
                Fragment::PoolRegistration(tx) => {
                    let tx = tx.as_slice();
                    check::valid_block0_cert_transaction(&tx)?;
                    ledger = ledger.apply_pool_registration(&tx.payload().into_payload())?;
                }
                Fragment::PoolRetirement(_) => {
                    return Err(Error::Block0(Block0Error::HasPoolManagement));
                }
                Fragment::PoolUpdate(_) => {
                    return Err(Error::Block0(Block0Error::HasPoolManagement));
                }
                Fragment::VotePlan(tx) => {
                    let tx = tx.as_slice();
                    check::valid_block0_cert_transaction(&tx)?;
                    // here current date is the date of the previous state of the
                    // ledger. It makes sense only because we are creating the block0
                    let cur_date = ledger.date();
                    ledger = ledger.apply_vote_plan(
                        &tx,
                        cur_date,
                        tx.payload().into_payload(),
                        &params,
                        tx.payload_auth().into_payload_auth(),
                    )?;
                }
                Fragment::VoteCast(_) => {
                    return Err(Error::Block0(Block0Error::HasVoteCast));
                }
                Fragment::VoteTally(_) => {
                    return Err(Error::Block0(Block0Error::HasVoteTally));
                }
                Fragment::EncryptedVoteTally(_) => {
                    return Err(Error::Block0(Block0Error::HasVoteTally));
                }
<<<<<<< HEAD
                Fragment::Evm(tx) => {
                    #[cfg(feature = "evm")]
                    {
                        // WIP: deploying contract
                        let contract = tx.as_slice().payload().into_payload();
                        let config = &ledger.settings.evm_params.config.into();
                        let environment = &ledger.settings.evm_params.environment;
                        let _exit_reason =
                            ledger.evm.deploy_contract(contract, config, environment)?;
                    }
                    #[cfg(not(feature = "evm"))]
                    {
                        let _ = tx;
                    }
=======
                Fragment::MintToken(tx) => {
                    let tx = tx.as_slice();
                    check::valid_block0_cert_transaction(&tx)?;
                    ledger = ledger.mint_token_unchecked(tx.payload().into_payload())?;
>>>>>>> 34fd5eed
                }
            }
        }

        ledger.validate_utxo_total_value()?;
        Ok(ledger)
    }

    pub fn can_distribute_reward(&self) -> bool {
        self.leaders_log.total() != 0
    }

    pub fn apply_protocol_changes(&self) -> Result<Self, Error> {
        let mut new = self.clone();

        for action in new.governance.parameters.logs() {
            match action {
                ParametersGovernanceAction::NoOp => {}
                ParametersGovernanceAction::RewardAdd { value } => {
                    new.pots.rewards_add(*value)?;
                }
            }
        }

        new.governance.parameters.logs_clear();
        Ok(new)
    }

    /// This need to be called before the *first* block of a new epoch
    ///
    /// * Reset the leaders log
    /// * Distribute the contribution (rewards + fees) to pools and their delegatees
    pub fn distribute_rewards<'a>(
        &'a self,
        distribution: &StakeDistribution,
        ledger_params: &LedgerParameters,
        rewards_info_params: RewardsInfoParameters,
    ) -> Result<(Self, EpochRewardsInfo), Error> {
        let mut new_ledger = self.clone();
        let mut rewards_info = EpochRewardsInfo::new(rewards_info_params);

        if self.leaders_log.total() == 0 {
            return Ok((new_ledger, rewards_info));
        }

        let treasury_initial_value = new_ledger.pots.treasury_value();

        // grab the total contribution in the system
        // with all the stake pools and start rewarding them

        let epoch = new_ledger.date.epoch + 1;

        let system_info = rewards::SystemInformation {
            declared_stake: distribution.get_total_stake(),
        };

        let expected_epoch_reward = rewards::rewards_contribution_calculation(
            epoch,
            &ledger_params.reward_params,
            &system_info,
        );

        let drawn = new_ledger.pots.draw_reward(expected_epoch_reward);

        // set basic reward info
        {
            let fees_in_pot = new_ledger.pots.fees_value();
            rewards_info.drawn = drawn;
            rewards_info.fees = fees_in_pot;
        }

        let mut total_reward = drawn;

        // Move fees in the rewarding pots for distribution or depending on settings
        // to the treasury directly
        match ledger_params.fees_goes_to {
            setting::FeesGoesTo::Rewards => {
                total_reward = (total_reward + new_ledger.pots.siphon_fees()).unwrap();
            }
            setting::FeesGoesTo::Treasury => {
                let fees = new_ledger.pots.siphon_fees();
                new_ledger.pots.treasury_add(fees)?
            }
        }

        // Take treasury cut
        total_reward = {
            let treasury_distr = rewards::tax_cut(total_reward, &ledger_params.treasury_tax)?;
            new_ledger.pots.treasury_add(treasury_distr.taxed)?;
            treasury_distr.after_tax
        };

        // distribute the rest to all leaders now
        let mut leaders_log = LeadersParticipationRecord::new();
        swap(&mut new_ledger.leaders_log, &mut leaders_log);

        if total_reward > Value::zero() {
            // pool capping only exists if there's enough participants
            let pool_capper = match ledger_params.reward_params.pool_participation_capping {
                None => None,
                Some((threshold, expected_nb_pools)) => {
                    let nb_participants = leaders_log.nb_participants();
                    if nb_participants >= threshold.get() as usize {
                        Some(Value(total_reward.0 / expected_nb_pools.get() as u64))
                    } else {
                        None
                    }
                }
            };

            let total_blocks = leaders_log.total();
            let reward_unit = total_reward.split_in(total_blocks);

            for (pool_id, pool_blocks) in leaders_log.iter() {
                // possibly cap the reward for a given pool.
                // if this is capped, then the overflow amount is send to treasury
                let pool_total_reward_uncapped = reward_unit.parts.scale(*pool_blocks).unwrap();
                let pool_total_reward = match pool_capper {
                    None => pool_total_reward_uncapped,
                    Some(pool_cap) => {
                        let actual_pool_total = std::cmp::min(pool_cap, pool_total_reward_uncapped);
                        let forfeited = (pool_total_reward_uncapped - actual_pool_total).unwrap();
                        new_ledger.pots.treasury_add(forfeited)?;
                        actual_pool_total
                    }
                };

                match distribution.to_pools.get(pool_id) {
                    Some(pool_distribution) => {
                        new_ledger.distribute_poolid_rewards(
                            &mut rewards_info,
                            epoch,
                            pool_id,
                            pool_total_reward,
                            pool_distribution,
                        )?;
                    }
                    _ => {
                        // dump reward to treasury
                        new_ledger.pots.treasury_add(pool_total_reward)?;
                    }
                }
            }

            if reward_unit.remaining > Value::zero() {
                // if anything remaining, put it in treasury
                new_ledger.pots.treasury_add(reward_unit.remaining)?;
            }
        }

        let treasury_added_value =
            (new_ledger.pots.treasury_value() - treasury_initial_value).unwrap();
        rewards_info.set_treasury(treasury_added_value);

        Ok((new_ledger, rewards_info))
    }

    fn distribute_poolid_rewards(
        &mut self,
        reward_info: &mut EpochRewardsInfo,
        epoch: Epoch,
        pool_id: &PoolId,
        total_reward: Value,
        distribution: &PoolStakeInformation,
    ) -> Result<(), Error> {
        let reg = match distribution.registration {
            None => {
                self.pots.treasury_add(total_reward)?;
                return Ok(());
            }
            Some(ref reg) => reg,
        };

        let distr = rewards::tax_cut(total_reward, &reg.rewards).unwrap();

        reward_info.set_stake_pool(pool_id, distr.taxed, distr.after_tax);
        self.delegation
            .stake_pool_set_rewards(pool_id, epoch, distr.taxed, distr.after_tax)?;

        // distribute to pool owners (or the reward account)
        match &reg.reward_account {
            Some(reward_account) => match reward_account {
                AccountIdentifier::Single(single_account) => {
                    self.accounts = self.accounts.add_rewards_to_account(
                        single_account,
                        epoch,
                        distr.taxed,
                        (),
                    )?;
                    reward_info.add_to_account(single_account, distr.taxed);
                }
                AccountIdentifier::Multi(_multi_account) => unimplemented!(),
            },
            None => {
                if reg.owners.len() > 1 {
                    let splitted = distr.taxed.split_in(reg.owners.len() as u32);
                    for owner in &reg.owners {
                        let id = owner.clone().into();
                        self.accounts =
                            self.accounts
                                .add_rewards_to_account(&id, epoch, splitted.parts, ())?;
                        reward_info.add_to_account(&id, splitted.parts);
                    }
                    // pool owners 0 get potentially an extra sweetener of value 1 to #owners - 1
                    if splitted.remaining > Value::zero() {
                        let id = reg.owners[0].clone().into();
                        self.accounts = self.accounts.add_rewards_to_account(
                            &id,
                            epoch,
                            splitted.remaining,
                            (),
                        )?;
                        reward_info.add_to_account(&id, splitted.remaining);
                    }
                } else {
                    let id = reg.owners[0].clone().into();
                    self.accounts =
                        self.accounts
                            .add_rewards_to_account(&id, epoch, distr.taxed, ())?;
                    reward_info.add_to_account(&id, distr.taxed);
                }
            }
        }

        // distribute the rest to delegators
        let mut leftover_reward = distr.after_tax;
        if leftover_reward > Value::zero() {
            for (account, stake) in distribution.stake.accounts.iter() {
                let ps = PercentStake::new(*stake, distribution.stake.total);
                let r = ps.scale_value(distr.after_tax);
                leftover_reward = (leftover_reward - r).unwrap();
                self.accounts = self
                    .accounts
                    .add_rewards_to_account(account, epoch, r, ())?;
                reward_info.add_to_account(account, r);
            }
        }

        if leftover_reward > Value::zero() {
            self.pots.treasury_add(leftover_reward)?;
        }

        Ok(())
    }

    pub fn begin_block(
        &self,
        chain_length: ChainLength,
        block_date: BlockDate,
    ) -> Result<ApplyBlockLedger, Error> {
        let mut new_ledger = self.clone();

        new_ledger.chain_length = self.chain_length.increase();

        // Check if the metadata (date/heigth) check out compared to the current state
        if chain_length != new_ledger.chain_length {
            return Err(Error::WrongChainLength {
                actual: chain_length,
                expected: new_ledger.chain_length,
            });
        }

        if block_date <= new_ledger.date {
            return Err(Error::NonMonotonicDate {
                block_date,
                chain_date: new_ledger.date,
            });
        }

        // double check that if we had an epoch transition, distribute_rewards has been called
        if block_date.epoch > new_ledger.date.epoch && self.leaders_log.total() > 0 {
            panic!("internal error: apply_block called after epoch transition, but distribute_rewards has not been called")
        }

        // Process Update proposals if needed
        let (updates, settings) = new_ledger.updates.process_proposals(
            new_ledger.settings,
            new_ledger.date,
            block_date,
        )?;
        new_ledger.updates = updates;
        new_ledger.settings = settings;

        Ok(ApplyBlockLedger {
            ledger_params: new_ledger.get_ledger_parameters(),
            ledger: new_ledger,
            block_date,
        })
    }

    /// Try to apply messages to a State, and return the new State if successful
    pub fn apply_block(
        &self,
        ledger_params: LedgerParameters,
        contents: &Contents,
        metadata: &HeaderContentEvalContext,
    ) -> Result<Self, Error> {
        let (content_hash, content_size) = contents.compute_hash_size();

        if content_size > ledger_params.block_content_max_size {
            return Err(Error::InvalidContentSize {
                actual: content_size,
                max: ledger_params.block_content_max_size,
            });
        }

        if content_hash != metadata.content_hash {
            return Err(Error::InvalidContentHash {
                actual: content_hash,
                expected: metadata.content_hash,
            });
        }

        let new_block_ledger = self.begin_block(metadata.chain_length, metadata.block_date)?;
        let new_block_ledger = contents
            .iter()
            .try_fold(new_block_ledger, |new_block_ledger, fragment| {
                new_block_ledger.apply_fragment(fragment)
            })?;
        Ok(new_block_ledger.finish(&metadata.consensus_eval_context))
    }

    /// Try to apply a message to the State, and return the new State if successful
    ///
    /// this does not _advance_ the state to the new _state_ but apply a simple fragment
    /// of block to the current context.
    ///
    pub fn apply_fragment(
        &self,
        ledger_params: &LedgerParameters,
        content: &Fragment,
        block_date: BlockDate,
    ) -> Result<Self, Error> {
        let mut new_ledger = self.clone();

        let fragment_id = content.hash();
        match content {
            Fragment::Initial(_) => return Err(Error::Block0OnlyFragmentReceived),
            Fragment::OldUtxoDeclaration(_) => return Err(Error::Block0OnlyFragmentReceived),
            Fragment::Transaction(tx) => {
                let tx = tx.as_slice();
                let (new_ledger_, _fee) =
                    new_ledger.apply_transaction(&fragment_id, &tx, block_date, ledger_params)?;
                new_ledger = new_ledger_;
            }
            Fragment::OwnerStakeDelegation(tx) => {
                let tx = tx.as_slice();
                // this is a lightweight check, do this early to avoid doing any unnecessary computation
                check::valid_stake_owner_delegation_transaction(&tx)?;
                let (new_ledger_, _fee) =
                    new_ledger.apply_transaction(&fragment_id, &tx, block_date, ledger_params)?;

                // we've just verified that this is a valid transaction (i.e. contains 1 input and 1 witness)
                let (account_id, witness) = match tx.inputs().iter().next().unwrap().to_enum() {
                    InputEnum::UtxoInput(_) => {
                        return Err(Error::OwnerStakeDelegationInvalidTransaction);
                    }
                    InputEnum::AccountInput(account_id, _) => {
                        (account_id, tx.witnesses().iter().next().unwrap())
                    }
                };

                new_ledger = new_ledger_.apply_owner_stake_delegation(
                    &account_id,
                    &witness,
                    &tx.payload().into_payload(),
                )?;
            }
            Fragment::StakeDelegation(tx) => {
                let tx = tx.as_slice();
                let payload = tx.payload().into_payload();
                let payload_auth = tx.payload_auth().into_payload_auth();
                let verified = match payload_auth {
                    AccountBindingSignature::Single(signature) => {
                        let account_pk = payload
                            .account_id
                            .to_single_account()
                            .ok_or(Error::AccountIdentifierInvalid)?;
                        signature
                            .verify_slice(&account_pk.into(), &tx.transaction_binding_auth_data())
                    }
                    AccountBindingSignature::Multi(_) => {
                        // TODO
                        Verification::Failed
                    }
                };

                if verified == Verification::Failed {
                    return Err(Error::StakeDelegationSignatureFailed);
                }

                let (new_ledger_, _fee) =
                    new_ledger.apply_transaction(&fragment_id, &tx, block_date, ledger_params)?;
                new_ledger = new_ledger_.apply_stake_delegation(&payload)?;
            }
            Fragment::PoolRegistration(tx) => {
                let tx = tx.as_slice();
                let (new_ledger_, _fee) =
                    new_ledger.apply_transaction(&fragment_id, &tx, block_date, ledger_params)?;
                new_ledger = new_ledger_.apply_pool_registration_signcheck(
                    &tx.payload().into_payload(),
                    &tx.transaction_binding_auth_data(),
                    tx.payload_auth().into_payload_auth(),
                )?;
            }
            Fragment::PoolRetirement(tx) => {
                let tx = tx.as_slice();

                let (new_ledger_, _fee) =
                    new_ledger.apply_transaction(&fragment_id, &tx, block_date, ledger_params)?;
                new_ledger = new_ledger_.apply_pool_retirement(
                    &tx.payload().into_payload(),
                    &tx.transaction_binding_auth_data(),
                    tx.payload_auth().into_payload_auth(),
                )?;
            }
            Fragment::PoolUpdate(tx) => {
                let tx = tx.as_slice();

                let (new_ledger_, _fee) =
                    new_ledger.apply_transaction(&fragment_id, &tx, block_date, ledger_params)?;
                new_ledger = new_ledger_.apply_pool_update(
                    &tx.payload().into_payload(),
                    &tx.transaction_binding_auth_data(),
                    tx.payload_auth().into_payload_auth(),
                )?;
            }
            Fragment::UpdateProposal(tx) => {
                let tx = tx.as_slice();
                let (new_ledger_, _fee) =
                    new_ledger.apply_transaction(&fragment_id, &tx, block_date, ledger_params)?;
                new_ledger = new_ledger_.apply_update_proposal(
                    fragment_id,
                    tx.payload().into_payload(),
                    &tx.transaction_binding_auth_data(),
                    tx.payload_auth().into_payload_auth(),
                    block_date,
                )?;
            }
            Fragment::UpdateVote(tx) => {
                let tx = tx.as_slice();
                let (new_ledger_, _fee) =
                    new_ledger.apply_transaction(&fragment_id, &tx, block_date, ledger_params)?;
                new_ledger = new_ledger_.apply_update_vote(
                    &tx.payload().into_payload(),
                    &tx.transaction_binding_auth_data(),
                    tx.payload_auth().into_payload_auth(),
                )?;
            }
            Fragment::VotePlan(tx) => {
                let tx = tx.as_slice();
                let (new_ledger_, _fee) =
                    new_ledger.apply_transaction(&fragment_id, &tx, block_date, ledger_params)?;
                new_ledger = new_ledger_.apply_vote_plan(
                    &tx,
                    block_date,
                    tx.payload().into_payload(),
                    ledger_params,
                    tx.payload_auth().into_payload_auth(),
                )?;
            }
            Fragment::VoteCast(tx) => {
                let tx = tx.as_slice();
                // this is a lightweight check, do this early to avoid doing any unnecessary computation
                check::valid_vote_cast(&tx)?;
                let (new_ledger_, _fee) =
                    new_ledger.apply_transaction(&fragment_id, &tx, block_date, ledger_params)?;

                // we've just verified that this is a valid transaction (i.e. contains 1 input and 1 witness)
                let account_id = match tx.inputs().iter().next().unwrap().to_enum() {
                    InputEnum::UtxoInput(_) => {
                        return Err(Error::OwnerStakeDelegationInvalidTransaction);
                    }
                    InputEnum::AccountInput(account_id, _) => account_id,
                };

                new_ledger =
                    new_ledger_.apply_vote_cast(account_id, tx.payload().into_payload())?;
            }
            Fragment::VoteTally(tx) => {
                let tx = tx.as_slice();

                let (new_ledger_, _fee) =
                    new_ledger.apply_transaction(&fragment_id, &tx, block_date, ledger_params)?;

                new_ledger = new_ledger_.apply_vote_tally(
                    &tx.payload().into_payload(),
                    &tx.transaction_binding_auth_data(),
                    tx.payload_auth().into_payload_auth(),
                )?;
            }
            Fragment::EncryptedVoteTally(tx) => {
                let tx = tx.as_slice();

                let (new_ledger_, _fee) =
                    new_ledger.apply_transaction(&fragment_id, &tx, block_date, ledger_params)?;

                new_ledger = new_ledger_.apply_encrypted_vote_tally(
                    &tx.payload().into_payload(),
                    &tx.transaction_binding_auth_data(),
                    tx.payload_auth().into_payload_auth(),
                )?;
            }
<<<<<<< HEAD
            Fragment::Evm(tx) => {
                #[cfg(feature = "evm")]
                {
                    // WIP: deploying contract
                    let contract = tx.as_slice().payload().into_payload();
                    let config = &new_ledger.settings.evm_params.config.into();
                    let environment = &new_ledger.settings.evm_params.environment;
                    let _exit_reason =
                        new_ledger
                            .evm
                            .deploy_contract(contract, config, environment)?;
                }
                #[cfg(not(feature = "evm"))]
                {
                    let _ = tx;
                }
=======
            Fragment::MintToken(tx) => {
                let tx = tx.as_slice();

                let (new_ledger_, _fee) =
                    new_ledger.apply_transaction(&fragment_id, &tx, block_date, ledger_params)?;

                new_ledger = new_ledger_.mint_token(tx.payload().into_payload())?;
>>>>>>> 34fd5eed
            }
        }

        Ok(new_ledger)
    }

    pub fn apply_transaction<'a, Extra>(
        mut self,
        fragment_id: &FragmentId,
        tx: &TransactionSlice<'a, Extra>,
        cur_date: BlockDate,
        dyn_params: &LedgerParameters,
    ) -> Result<(Self, Value), Error>
    where
        Extra: Payload,
        LinearFee: FeeAlgorithm,
    {
        check::valid_transaction_ios_number(tx)?;
        check::valid_transaction_date(&self.settings, tx.valid_until(), cur_date)?;
        let fee = calculate_fee(tx, dyn_params);
        tx.verify_strictly_balanced(fee)?;
        self = self.apply_tx_inputs(tx)?;
        self = self.apply_tx_outputs(*fragment_id, tx.outputs())?;
        self = self.apply_tx_fee(fee)?;
        Ok((self, fee))
    }

    pub fn apply_update(mut self, update: &UpdateProposal) -> Result<Self, Error> {
        self.settings = self.settings.apply(update.changes())?;
        Ok(self)
    }

    pub fn apply_update_proposal(
        mut self,
        proposal_id: UpdateProposalId,
        proposal: UpdateProposal,
        auth_data: &TransactionBindingAuthData,
        sig: BftLeaderBindingSignature,
        cur_date: BlockDate,
    ) -> Result<Self, Error> {
        if sig.verify_slice(proposal.proposer_id().as_public_key(), auth_data)
            != Verification::Success
        {
            return Err(Error::UpdateProposalSignatureFailed);
        }

        self.updates =
            self.updates
                .apply_proposal(proposal_id, proposal, &self.settings, cur_date)?;
        Ok(self)
    }

    pub fn apply_update_vote<'a>(
        mut self,
        vote: &UpdateVote,
        auth_data: &TransactionBindingAuthData<'a>,
        sig: BftLeaderBindingSignature,
    ) -> Result<Self, Error> {
        if sig.verify_slice(vote.voter_id().as_public_key(), auth_data) != Verification::Success {
            return Err(Error::UpdateVoteSignatureFailed);
        }
        self.updates = self.updates.apply_vote(vote, &self.settings)?;
        Ok(self)
    }

    pub fn apply_vote_plan<'a>(
        mut self,
        tx: &TransactionSlice<'a, VotePlan>,
        cur_date: BlockDate,
        vote_plan: VotePlan,
        dyn_params: &LedgerParameters,
        sig: certificate::VotePlanProof,
    ) -> Result<Self, Error> {
        if sig.verify(&tx.transaction_binding_auth_data()) == Verification::Failed {
            return Err(Error::VotePlanProofInvalidSignature);
        }

        if !vote_plan.check_governance(&self.governance) {
            return Err(Error::VotePlanInvalidGovernanceParameters);
        }

        let mut committee = HashSet::new();
        if !vote_plan.is_governance() {
            for input in tx.inputs().iter() {
                match input.to_enum() {
                    InputEnum::UtxoInput(_) => {
                        return Err(Error::VoteCastInvalidTransaction);
                    }
                    InputEnum::AccountInput(account_id, _value) => {
                        committee.insert(account_id.as_ref().try_into().unwrap());
                    }
                }
            }
        }
        committee.extend(dyn_params.committees.iter());

        if !committee.contains(&sig.id) {
            return Err(Error::VotePlanProofInvalidCommittee);
        }

        self.votes = self.votes.add_vote_plan(cur_date, vote_plan, committee)?;
        Ok(self)
    }

    pub fn apply_vote_cast(
        mut self,
        account_id: UnspecifiedAccountIdentifier,
        vote: VoteCast,
    ) -> Result<Self, Error> {
        self.votes = self.votes.apply_vote(self.date(), account_id, vote)?;
        Ok(self)
    }

    pub fn active_vote_plans(&self) -> Vec<VotePlanStatus> {
        self.votes
            .plans
            .iter()
            .map(|(_, plan)| plan.statuses())
            .collect()
    }

    pub fn apply_vote_tally<'a>(
        mut self,
        tally: &certificate::VoteTally,
        bad: &TransactionBindingAuthData<'a>,
        sig: certificate::TallyProof,
    ) -> Result<Self, Error> {
        if sig.verify(tally.tally_type(), bad) == Verification::Failed {
            return Err(Error::VoteTallyProofFailed);
        }

        let stake = StakeControl::new_with(&self.accounts, &self.utxos);

        let mut actions = Vec::new();

        self.votes = self.votes.apply_committee_result(
            self.date(),
            &stake,
            &self.governance,
            tally,
            sig,
            |action: &VoteAction| actions.push(action.clone()),
        )?;

        for action in actions {
            match action {
                VoteAction::OffChain => {}
                VoteAction::Treasury {
                    action: TreasuryGovernanceAction::NoOp,
                } => {}
                VoteAction::Treasury {
                    action: TreasuryGovernanceAction::TransferToRewards { value },
                } => {
                    let value = self.pots.draw_treasury(value);
                    self.pots.rewards_add(value)?;
                }
                VoteAction::Parameters { action } => {
                    self.governance.parameters.logs_register(action);
                }
            }
        }

        Ok(self)
    }

    pub fn apply_encrypted_vote_tally<'a>(
        mut self,
        tally: &certificate::EncryptedVoteTally,
        bad: &TransactionBindingAuthData<'a>,
        sig: certificate::EncryptedVoteTallyProof,
    ) -> Result<Self, Error> {
        if sig.verify(bad) == Verification::Failed {
            return Err(Error::VoteTallyProofFailed);
        }

        let stake = StakeControl::new_with(&self.accounts, &self.utxos);

        self.votes = self
            .votes
            .apply_encrypted_vote_tally(self.date(), &stake, tally, sig.id)?;

        Ok(self)
    }

    pub fn apply_pool_registration_signcheck<'a>(
        self,
        cert: &certificate::PoolRegistration,
        bad: &TransactionBindingAuthData<'a>,
        sig: certificate::PoolSignature,
    ) -> Result<Self, Error> {
        check::valid_pool_registration_certificate(cert)?;
        check::valid_pool_signature(&sig)?;

        if sig.verify(cert, bad) == Verification::Failed {
            return Err(Error::PoolRetirementSignatureFailed);
        }

        self.apply_pool_registration(cert)
    }

    pub fn apply_pool_registration(
        mut self,
        cert: &certificate::PoolRegistration,
    ) -> Result<Self, Error> {
        check::valid_pool_registration_certificate(cert)?;

        self.delegation = self.delegation.register_stake_pool(cert.clone())?;
        Ok(self)
    }

    pub fn apply_pool_retirement<'a>(
        mut self,
        auth_cert: &certificate::PoolRetirement,
        bad: &TransactionBindingAuthData<'a>,
        sig: certificate::PoolSignature,
    ) -> Result<Self, Error> {
        check::valid_pool_signature(&sig)?;

        let reg = self.delegation.stake_pool_get(&auth_cert.pool_id)?;
        if sig.verify(reg, bad) == Verification::Failed {
            return Err(Error::PoolRetirementSignatureFailed);
        }

        self.delegation = self.delegation.deregister_stake_pool(&auth_cert.pool_id)?;
        Ok(self)
    }

    pub fn apply_pool_update<'a>(
        mut self,
        auth_cert: &certificate::PoolUpdate,
        bad: &TransactionBindingAuthData<'a>,
        sig: certificate::PoolSignature,
    ) -> Result<Self, Error> {
        check::valid_pool_update_certificate(auth_cert)?;
        check::valid_pool_signature(&sig)?;

        let state = self.delegation.stake_pool_get_state(&auth_cert.pool_id)?;

        if auth_cert.last_pool_reg_hash != state.current_pool_registration_hash() {
            return Err(Error::PoolUpdateLastHashDoesntMatch);
        }

        let new = &auth_cert.new_pool_reg;

        // don't allow any fees update for now
        if new.rewards != state.registration.rewards {
            return Err(Error::PoolUpdateFeesNotAllowedYet);
        }

        if sig.verify(&state.registration, bad) == Verification::Failed {
            return Err(Error::PoolUpdateSignatureFailed);
        }

        let new = new.clone();

        let mut updated_state = state.clone();
        updated_state.registration = Arc::new(new);

        self.delegation
            .stake_pool_set_state(&auth_cert.pool_id, updated_state)?;

        Ok(self)
    }

    pub fn apply_stake_delegation(
        mut self,
        auth_cert: &certificate::StakeDelegation,
    ) -> Result<Self, Error> {
        let delegation = &auth_cert.delegation;

        let account_key = auth_cert
            .account_id
            .to_single_account()
            .ok_or(Error::AccountIdentifierInvalid)?;
        self.accounts = self.accounts.set_delegation(&account_key, delegation)?;
        Ok(self)
    }

    pub fn apply_owner_stake_delegation(
        mut self,
        account_id: &UnspecifiedAccountIdentifier,
        witness: &Witness,
        delegation: &OwnerStakeDelegation,
    ) -> Result<Self, Error> {
        let delegation_type = delegation.get_delegation_type();
        match match_identifier_witness(account_id, witness)? {
            MatchingIdentifierWitness::Single(account_id, _witness, _nonce) => {
                self.accounts = self.accounts.set_delegation(&account_id, delegation_type)?;
            }
            MatchingIdentifierWitness::Multi(account_id, _witness, _nonce) => {
                self.multisig = self.multisig.set_delegation(&account_id, delegation_type)?;
            }
        };

        Ok(self)
    }

    pub fn mint_token(mut self, mt: MintToken) -> Result<Self, Error> {
        let MintToken {
            name,
            policy,
            to,
            value,
        } = mt;
        policy.check_minting_tx()?;
        let token = TokenIdentifier {
            policy_hash: policy.hash(),
            token_name: name,
        };
        self.accounts = self.accounts.token_add(&to, token, value)?;
        Ok(self)
    }

    pub fn mint_token_unchecked(mut self, mt: MintToken) -> Result<Self, Error> {
        let MintToken {
            name,
            policy,
            to,
            value,
        } = mt;
        let token = TokenIdentifier {
            policy_hash: policy.hash(),
            token_name: name,
        };
        self.accounts = self.accounts.token_add(&to, token, value)?;
        Ok(self)
    }

    pub fn get_stake_distribution(&self) -> StakeDistribution {
        stake::get_distribution(&self.accounts, &self.delegation, &self.utxos)
    }

    /// access the ledger static parameters
    pub fn get_static_parameters(&self) -> &LedgerStaticParameters {
        &self.static_params
    }

    pub fn accounts(&self) -> &account::Ledger {
        &self.accounts
    }

    pub fn get_ledger_parameters(&self) -> LedgerParameters {
        LedgerParameters {
            fees: self.settings.linear_fees,
            treasury_tax: self
                .settings
                .treasury_params
                .unwrap_or_else(rewards::TaxType::zero),
            reward_params: self.settings.to_reward_params(),
            block_content_max_size: self.settings.block_content_max_size,
            epoch_stability_depth: self.settings.epoch_stability_depth,
            fees_goes_to: self.settings.fees_goes_to,
            committees: self.settings.committees.clone(),
        }
    }

    pub fn consensus_version(&self) -> ConsensusType {
        self.settings.consensus_version
    }

    pub fn utxo_out(
        &self,
        fragment_id: FragmentId,
        index: TransactionIndex,
    ) -> Option<&Output<Address>> {
        self.utxos
            .get(&fragment_id, index)
            .map(|entry| entry.output)
    }

    pub fn utxos(&self) -> utxo::Iter<'_, Address> {
        self.utxos.iter()
    }

    pub fn chain_length(&self) -> ChainLength {
        self.chain_length
    }

    pub fn settings(&self) -> &setting::Settings {
        &self.settings
    }

    pub fn delegation(&self) -> &PoolsState {
        &self.delegation
    }

    pub fn delegation_mut(&mut self) -> &mut PoolsState {
        &mut self.delegation
    }

    pub fn date(&self) -> BlockDate {
        self.date
    }

    pub fn era(&self) -> &TimeEra {
        &self.era
    }

    fn validate_utxo_total_value(&self) -> Result<(), Error> {
        self.get_total_value()?;
        Ok(())
    }

    pub fn get_total_value(&self) -> Result<Value, Error> {
        let old_utxo_values = self.oldutxos.iter().map(|entry| entry.output.value);
        let new_utxo_values = self.utxos.iter().map(|entry| entry.output.value);
        let account_value = self
            .accounts
            .get_total_value()
            .map_err(|_| Error::Block0(Block0Error::UtxoTotalValueTooBig))?;
        let multisig_value = self
            .multisig
            .get_total_value()
            .map_err(|_| Error::Block0(Block0Error::UtxoTotalValueTooBig))?;
        let all_utxo_values = old_utxo_values
            .chain(new_utxo_values)
            .chain(Some(account_value))
            .chain(Some(multisig_value))
            .chain(self.pots.values());
        Value::sum(all_utxo_values).map_err(|_| Error::Block0(Block0Error::UtxoTotalValueTooBig))
    }

    fn apply_tx_inputs<Extra: Payload>(
        mut self,
        tx: &TransactionSlice<Extra>,
    ) -> Result<Self, Error> {
        let sign_data_hash = tx.transaction_sign_data_hash();
        for (input, witness) in tx.inputs_and_witnesses().iter() {
            match input.to_enum() {
                InputEnum::UtxoInput(utxo) => {
                    self = self.apply_input_to_utxo(&sign_data_hash, &utxo, &witness)?
                }
                InputEnum::AccountInput(account_id, value) => {
                    match match_identifier_witness(&account_id, &witness)? {
                        MatchingIdentifierWitness::Single(
                            account_id,
                            witness,
                            spending_counter,
                        ) => {
                            self.accounts = input_single_account_verify(
                                self.accounts,
                                &self.static_params.block0_initial_hash,
                                &sign_data_hash,
                                &account_id,
                                witness,
                                spending_counter,
                                value,
                            )?
                        }
                        MatchingIdentifierWitness::Multi(account_id, witness, spending_counter) => {
                            self.multisig = input_multi_account_verify(
                                self.multisig,
                                &self.static_params.block0_initial_hash,
                                &sign_data_hash,
                                &account_id,
                                witness,
                                spending_counter,
                                value,
                            )?
                        }
                    }
                }
            }
        }
        Ok(self)
    }

    fn apply_tx_outputs(
        mut self,
        fragment_id: FragmentId,
        outputs: OutputsSlice<'_>,
    ) -> Result<Self, Error> {
        let mut new_utxos = Vec::new();
        for (index, output) in outputs.iter().enumerate() {
            check::valid_output_value(&output)?;

            if output.address.discrimination() != self.static_params.discrimination {
                return Err(Error::InvalidDiscrimination);
            }
            match output.address.kind() {
                Kind::Single(_) => {
                    new_utxos.push((index as u8, output.clone()));
                }
                Kind::Group(_, account_id) => {
                    let account_id = account_id.clone().into();
                    // TODO: probably faster to just call add_account and check for already exists error
                    if !self.accounts.exists(&account_id) {
                        self.accounts =
                            self.accounts.add_account(&account_id, Value::zero(), ())?;
                    }
                    new_utxos.push((index as u8, output.clone()));
                }
                Kind::Account(identifier) => {
                    // don't have a way to make a newtype ref from the ref so .clone()
                    let account = identifier.clone().into();
                    self.add_value_or_create_account(&account, output.value)?;
                }
                Kind::Multisig(identifier) => {
                    let identifier = multisig::Identifier::from(*identifier);
                    self.multisig = self.multisig.add_value(&identifier, output.value)?;
                }
                Kind::Script(_identifier) => {
                    // TODO: scripts address kinds are not yet supported
                    return Err(Error::ScriptsAddressNotAllowedYet);
                }
            }
        }
        if !new_utxos.is_empty() {
            self.utxos = self.utxos.add(&fragment_id, &new_utxos)?;
        }
        Ok(self)
    }

    fn add_value_or_create_account(
        &mut self,
        account: &account::Identifier,
        value: Value,
    ) -> Result<(), Error> {
        self.accounts = match self.accounts.add_value(account, value) {
            Ok(accounts) => accounts,
            Err(account::LedgerError::NonExistent) => {
                self.accounts.add_account(account, value, ())?
            }
            Err(error) => return Err(error.into()),
        };
        Ok(())
    }

    fn apply_tx_fee(mut self, fee: Value) -> Result<Self, Error> {
        self.pots.append_fees(fee)?;
        Ok(self)
    }

    fn apply_input_to_utxo(
        mut self,
        sign_data_hash: &TransactionSignDataHash,
        utxo: &UtxoPointer,
        witness: &Witness,
    ) -> Result<Self, Error> {
        match witness {
            Witness::Account(_, _) => Err(Error::ExpectingUtxoWitness),
            Witness::Multisig(_, _) => Err(Error::ExpectingUtxoWitness),
            Witness::OldUtxo(pk, cc, signature) => {
                let (old_utxos, associated_output) = self
                    .oldutxos
                    .remove(&utxo.transaction_id, utxo.output_index)?;

                self.oldutxos = old_utxos;
                if utxo.value != associated_output.value {
                    return Err(Error::UtxoValueNotMatching {
                        expected: utxo.value,
                        value: associated_output.value,
                    });
                };

                if legacy::oldaddress_from_xpub(&associated_output.address, pk, cc)
                    == legacy::OldAddressMatchXPub::No
                {
                    return Err(Error::OldUtxoInvalidPublicKey {
                        utxo: *utxo,
                        output: associated_output,
                        witness: witness.clone(),
                    });
                };

                let data_to_verify = WitnessUtxoData::new(
                    &self.static_params.block0_initial_hash,
                    sign_data_hash,
                    WitnessUtxoVersion::Legacy,
                );
                let verified = signature.verify(pk, &data_to_verify);
                if verified == chain_crypto::Verification::Failed {
                    return Err(Error::OldUtxoInvalidSignature {
                        utxo: *utxo,
                        output: associated_output,
                        witness: witness.clone(),
                    });
                };

                Ok(self)
            }
            Witness::Utxo(signature) => {
                let (new_utxos, associated_output) =
                    self.utxos.remove(&utxo.transaction_id, utxo.output_index)?;
                self.utxos = new_utxos;
                if utxo.value != associated_output.value {
                    return Err(Error::UtxoValueNotMatching {
                        expected: utxo.value,
                        value: associated_output.value,
                    });
                }

                let data_to_verify = WitnessUtxoData::new(
                    &self.static_params.block0_initial_hash,
                    sign_data_hash,
                    WitnessUtxoVersion::Normal,
                );
                let verified = signature.verify(
                    associated_output.address.public_key().unwrap(),
                    &data_to_verify,
                );
                if verified == chain_crypto::Verification::Failed {
                    return Err(Error::UtxoInvalidSignature {
                        utxo: *utxo,
                        output: associated_output,
                        witness: witness.clone(),
                    });
                };
                Ok(self)
            }
        }
    }

    pub fn remaining_rewards(&self) -> Value {
        self.pots.rewards
    }

    pub fn treasury_value(&self) -> Value {
        self.pots.treasury.value()
    }
}

impl ApplyBlockLedger {
    pub fn block_date(&self) -> BlockDate {
        self.block_date
    }

    pub fn apply_fragment(&self, fragment: &Fragment) -> Result<Self, Error> {
        let ledger = self
            .ledger
            .apply_fragment(&self.ledger_params, fragment, self.block_date)?;
        Ok(ApplyBlockLedger {
            ledger,
            ..self.clone()
        })
    }

    pub fn finish(self, consensus_eval_context: &ConsensusEvalContext) -> Ledger {
        let mut new_ledger = self.ledger;

        // Update the ledger metadata related to eval context
        new_ledger.date = self.block_date;
        match consensus_eval_context {
            ConsensusEvalContext::Bft | ConsensusEvalContext::Genesis => {}
            ConsensusEvalContext::Praos {
                nonce,
                pool_creator,
            } => {
                new_ledger.settings.consensus_nonce.hash_with(nonce);
                new_ledger.leaders_log.increase_for(pool_creator);
            }
        };

        new_ledger
    }
}

fn apply_old_declaration(
    fragment_id: &FragmentId,
    mut utxos: utxo::Ledger<legacy::OldAddress>,
    decl: &legacy::UtxoDeclaration,
) -> Result<utxo::Ledger<legacy::OldAddress>, Error> {
    assert!(decl.addrs.len() < 255);
    let mut outputs = Vec::with_capacity(decl.addrs.len());
    for (i, d) in decl.addrs.iter().enumerate() {
        let output = Output {
            address: d.0.clone(),
            value: d.1,
        };
        outputs.push((i as u8, output))
    }
    utxos = utxos.add(fragment_id, &outputs)?;
    Ok(utxos)
}

fn calculate_fee<'a, Extra: Payload>(
    tx: &TransactionSlice<'a, Extra>,
    dyn_params: &LedgerParameters,
) -> Value {
    dyn_params.fees.calculate_tx(tx)
}

pub enum MatchingIdentifierWitness<'a> {
    Single(
        account::Identifier,
        &'a account::Witness,
        account::SpendingCounter,
    ),
    Multi(
        multisig::Identifier,
        &'a multisig::Witness,
        account::SpendingCounter,
    ),
}

fn match_identifier_witness<'a>(
    account: &UnspecifiedAccountIdentifier,
    witness: &'a Witness,
) -> Result<MatchingIdentifierWitness<'a>, Error> {
    match witness {
        Witness::OldUtxo(..) => Err(Error::ExpectingAccountWitness),
        Witness::Utxo(_) => Err(Error::ExpectingAccountWitness),
        Witness::Account(nonce, sig) => {
            // refine account to a single account identifier
            let account = account
                .to_single_account()
                .ok_or(Error::AccountIdentifierInvalid)?;
            Ok(MatchingIdentifierWitness::Single(account, sig, *nonce))
        }
        Witness::Multisig(nonce, msignature) => {
            // refine account to a multisig account identifier
            let account = account.to_multi_account();
            Ok(MatchingIdentifierWitness::Multi(
                account, msignature, *nonce,
            ))
        }
    }
}

fn input_single_account_verify<'a>(
    mut ledger: account::Ledger,
    block0_hash: &HeaderId,
    sign_data_hash: &TransactionSignDataHash,
    account: &account::Identifier,
    witness: &'a account::Witness,
    spending_counter: account::SpendingCounter,
    value: Value,
) -> Result<account::Ledger, Error> {
    // .remove_value() check if there's enough value and if not, returns a Err.
    let new_ledger = ledger.remove_value(account, spending_counter, value)?;
    ledger = new_ledger;

    let tidsc = WitnessAccountData::new(block0_hash, sign_data_hash, spending_counter);
    let verified = witness.verify(account.as_ref(), &tidsc);
    if verified == chain_crypto::Verification::Failed {
        return Err(Error::AccountInvalidSignature {
            account: account.clone(),
            witness: Witness::Account(spending_counter, witness.clone()),
        });
    };
    Ok(ledger)
}

fn input_multi_account_verify<'a>(
    mut ledger: multisig::Ledger,
    block0_hash: &HeaderId,
    sign_data_hash: &TransactionSignDataHash,
    account: &multisig::Identifier,
    witness: &'a multisig::Witness,
    spending_counter: account::SpendingCounter,
    value: Value,
) -> Result<multisig::Ledger, Error> {
    // .remove_value() check if there's enough value and if not, returns a Err.
    let (new_ledger, declaration) = ledger.remove_value(account, spending_counter, value)?;

    let data_to_verify = WitnessMultisigData::new(block0_hash, sign_data_hash, spending_counter);
    if !witness.verify(declaration, &data_to_verify) {
        return Err(Error::MultisigInvalidSignature {
            multisig: account.clone(),
            witness: Witness::Multisig(spending_counter, witness.clone()),
        });
    }
    ledger = new_ledger;
    Ok(ledger)
}

#[cfg(test)]
mod tests {

    use super::*;
    use crate::{
        account::{Identifier, SpendingCounter},
        accounting::account::account_state::AccountState,
        fee::LinearFee,
        key::Hash,
        multisig,
        //reward::RewardParams,
        setting::{FeesGoesTo, Settings},
        testing::{
            address::ArbitraryAddressDataValueVec,
            builders::{
                witness_builder::{make_witness, make_witnesses},
                TestTx, TestTxBuilder,
            },
            data::{AddressData, AddressDataValue},
            ledger::{ConfigBuilder, LedgerBuilder},
            verifiers::LedgerStateVerifier,
            TestGen,
        },
        transaction::Witness,
    };
    use chain_addr::Discrimination;
    use quickcheck::{Arbitrary, Gen, TestResult};
    use quickcheck_macros::quickcheck;
    use std::{fmt, iter};

    impl Arbitrary for LedgerStaticParameters {
        fn arbitrary<G: Gen>(g: &mut G) -> Self {
            LedgerStaticParameters {
                block0_initial_hash: Arbitrary::arbitrary(g),
                block0_start_time: Arbitrary::arbitrary(g),
                discrimination: Arbitrary::arbitrary(g),
                kes_update_speed: Arbitrary::arbitrary(g),
            }
        }
    }

    impl Arbitrary for LedgerParameters {
        fn arbitrary<G: Gen>(g: &mut G) -> Self {
            let committees: Vec<CommitteeId> = Arbitrary::arbitrary(g);
            LedgerParameters {
                fees: Arbitrary::arbitrary(g),
                treasury_tax: Arbitrary::arbitrary(g),
                reward_params: Arbitrary::arbitrary(g),
                block_content_max_size: Arbitrary::arbitrary(g),
                epoch_stability_depth: Arbitrary::arbitrary(g),
                fees_goes_to: Arbitrary::arbitrary(g),
                committees: committees.into(),
            }
        }
    }

    #[derive(Clone)]
    pub struct ArbitraryEmptyLedger(Ledger);

    impl Arbitrary for ArbitraryEmptyLedger {
        fn arbitrary<G: Gen>(g: &mut G) -> Self {
            let mut ledger = Ledger::empty(
                Arbitrary::arbitrary(g),
                Arbitrary::arbitrary(g),
                Arbitrary::arbitrary(g),
                Arbitrary::arbitrary(g),
            );

            ledger.date = Arbitrary::arbitrary(g);
            ledger.chain_length = Arbitrary::arbitrary(g);
            ArbitraryEmptyLedger(ledger)
        }
    }

    impl fmt::Debug for ArbitraryEmptyLedger {
        fn fmt(&self, f: &mut fmt::Formatter<'_>) -> fmt::Result {
            f.debug_struct("Ledger")
                .field("chain_length", &self.0.chain_length())
                .field("settings", &self.0.settings)
                .field("date", &self.0.date())
                .field("era", &self.0.era())
                .field("static_params", &self.0.get_static_parameters().clone())
                .finish()
        }
    }

    impl Into<Ledger> for ArbitraryEmptyLedger {
        fn into(self) -> Ledger {
            self.0
        }
    }

    #[quickcheck]
    pub fn apply_empty_block_prop_test(
        mut context: HeaderContentEvalContext,
        ledger: ArbitraryEmptyLedger,
    ) -> TestResult {
        let ledger: Ledger = ledger.into();
        let should_succeed = context.chain_length == ledger.chain_length.increase()
            && context.block_date > ledger.date;

        let contents = Contents::empty();
        context.content_hash = contents.compute_hash();

        let result = ledger.apply_block(ledger.get_ledger_parameters(), &contents, &context);
        match (result, should_succeed) {
            (Ok(_), true) => TestResult::passed(),
            (Ok(_), false) => TestResult::error("should pass"),
            (Err(err), true) => TestResult::error(format!("unexpected error: {}", err)),
            (Err(_), false) => TestResult::passed(),
        }
    }

    fn empty_transaction() -> TestTx {
        TestTx::new(
            TxBuilder::new()
                .set_payload(&NoExtra)
                .set_expiry_date(BlockDate::first().next_epoch())
                .set_ios(&[], &[])
                .set_witnesses(&[])
                .set_payload_auth(&()),
        )
    }

    fn transaction_from_ios_only(inputs: &[Input], outputs: &[Output<Address>]) -> TestTx {
        TestTx::new(
            TxBuilder::new()
                .set_payload(&NoExtra)
                .set_expiry_date(BlockDate::first().next_epoch())
                .set_ios(inputs, outputs)
                .set_witnesses(&[])
                .set_payload_auth(&()),
        )
    }

    fn single_transaction_sign_by(
        input: Input,
        block0_hash: &HeaderId,
        address_data: &AddressData,
    ) -> TestTx {
        let tx_builder = TxBuilder::new()
            .set_payload(&NoExtra)
            .set_expiry_date(BlockDate::first().next_epoch())
            .set_ios(&[input], &[]);

        let witness = make_witness(
            &block0_hash,
            &address_data,
            &tx_builder.get_auth_data_for_witness().hash(),
        );
        let witnesses = vec![witness];

        TestTx::new(tx_builder.set_witnesses(&witnesses).set_payload_auth(&()))
    }

    #[quickcheck]
    pub fn match_identifier_witness_prop_test(
        id: UnspecifiedAccountIdentifier,
        witness: Witness,
    ) -> TestResult {
        let result = super::match_identifier_witness(&id, &witness);
        match (witness.clone(), result) {
            (Witness::OldUtxo(..), Ok(_)) => TestResult::error("expecting error, but got success"),
            (Witness::OldUtxo(..), Err(_)) => TestResult::passed(),
            (Witness::Utxo(_), Ok(_)) => TestResult::error("expecting error, but got success"),
            (Witness::Utxo(_), Err(_)) => TestResult::passed(),
            (Witness::Account(_, _), Ok(_)) => TestResult::passed(),
            (Witness::Account(_, _), Err(_)) => TestResult::error("unexpected error"),
            (Witness::Multisig(_, _), _) => TestResult::discard(),
        }
    }

    #[quickcheck]
    pub fn input_single_account_verify_negative_prop_test(
        id: Identifier,
        account_state: AccountState<()>,
        value_to_sub: Value,
        block0_hash: HeaderId,
        sign_data_hash: TransactionSignDataHash,
        witness: account::Witness,
    ) -> TestResult {
        let mut account_ledger = account::Ledger::new();
        account_ledger = account_ledger
            .add_account(&id, account_state.value(), ())
            .unwrap();
        let result = super::input_single_account_verify(
            account_ledger,
            &block0_hash,
            &sign_data_hash,
            &id,
            &witness,
            SpendingCounter::zero(),
            value_to_sub,
        );

        TestResult::from_bool(result.is_err())
    }

    #[test]
    pub fn test_input_single_account_verify_correct_account() {
        let account = AddressData::account(Discrimination::Test);
        let initial_value = Value(100);
        let value_to_sub = Value(80);
        let block0_hash = TestGen::hash();
        let id: Identifier = account.public_key().into();

        let account_ledger = account_ledger_with_initials(&[(id.clone(), initial_value)]);
        let signed_tx = single_transaction_sign_by(
            account.make_input(initial_value, None),
            &block0_hash,
            &account,
        );
        let sign_data_hash = signed_tx.hash();

        let result = super::input_single_account_verify(
            account_ledger,
            &block0_hash,
            &sign_data_hash,
            &id,
            &to_account_witness(&signed_tx.witnesses().iter().next().unwrap()),
            SpendingCounter::zero(),
            value_to_sub,
        );
        assert!(result.is_ok())
    }

    fn account_ledger_with_initials(initials: &[(Identifier, Value)]) -> account::Ledger {
        let mut account_ledger = account::Ledger::new();
        for (id, initial_value) in initials {
            account_ledger = account_ledger.add_account(&id, *initial_value, ()).unwrap();
        }
        account_ledger
    }

    #[test]
    pub fn test_input_single_account_verify_different_block0_hash() {
        let account = AddressData::account(Discrimination::Test);
        let initial_value = Value(100);
        let value_to_sub = Value(80);
        let block0_hash = TestGen::hash();
        let wrong_block0_hash = TestGen::hash();
        let id: Identifier = account.public_key().into();

        let account_ledger = account_ledger_with_initials(&[(id.clone(), initial_value)]);
        let signed_tx = single_transaction_sign_by(
            account.make_input(initial_value, None),
            &block0_hash,
            &account,
        );
        let sign_data_hash = signed_tx.hash();

        let result = super::input_single_account_verify(
            account_ledger,
            &wrong_block0_hash,
            &sign_data_hash,
            &id,
            &to_account_witness(&signed_tx.witnesses().iter().next().unwrap()),
            SpendingCounter::zero(),
            value_to_sub,
        );
        assert!(result.is_err())
    }

    fn to_account_witness(witness: &Witness) -> &account::Witness {
        match witness {
            Witness::Account(_, account_witness) => account_witness,
            _ => panic!("wrong type of witness"),
        }
    }

    #[test]
    pub fn test_input_account_wrong_value() {
        let account = AddressData::account(Discrimination::Test);
        let initial_value = Value(100);
        let value_to_sub = Value(110);
        let block0_hash = TestGen::hash();
        let wrong_block0_hash = TestGen::hash();
        let id: Identifier = account.public_key().into();

        let account_ledger = account_ledger_with_initials(&[(id.clone(), initial_value)]);
        let signed_tx = single_transaction_sign_by(
            account.make_input(initial_value, None),
            &block0_hash,
            &account,
        );
        let sign_data_hash = signed_tx.hash();

        let result = super::input_single_account_verify(
            account_ledger,
            &wrong_block0_hash,
            &sign_data_hash,
            &id,
            &to_account_witness(&signed_tx.witnesses().iter().next().unwrap()),
            SpendingCounter::zero(),
            value_to_sub,
        );
        assert!(result.is_err())
    }

    #[test]
    pub fn test_input_single_account_verify_non_existing_account() {
        let account = AddressData::account(Discrimination::Test);
        let non_existing_account = AddressData::account(Discrimination::Test);
        let initial_value = Value(100);
        let value_to_sub = Value(110);
        let block0_hash = TestGen::hash();
        let wrong_block0_hash = TestGen::hash();
        let id: Identifier = account.public_key().into();

        let account_ledger = account_ledger_with_initials(&[(id, initial_value)]);
        let signed_tx = single_transaction_sign_by(
            account.make_input(initial_value, None),
            &block0_hash,
            &account,
        );
        let sign_data_hash = signed_tx.hash();

        let result = super::input_single_account_verify(
            account_ledger,
            &wrong_block0_hash,
            &sign_data_hash,
            &non_existing_account.public_key().into(),
            &to_account_witness(&signed_tx.witnesses().iter().next().unwrap()),
            SpendingCounter::zero(),
            value_to_sub,
        );
        assert!(result.is_err())
    }

    #[quickcheck]
    pub fn input_utxo_verify_negative_prop_test(
        sign_data_hash: TransactionSignDataHash,
        utxo_pointer: UtxoPointer,
        witness: Witness,
    ) -> TestResult {
        let faucet = AddressDataValue::utxo(Discrimination::Test, Value(1000));
        let test_ledger = LedgerBuilder::from_config(ConfigBuilder::new())
            .faucet(&faucet)
            .build()
            .unwrap();

        let inner_ledger: Ledger = test_ledger.into();
        let result = inner_ledger.apply_input_to_utxo(&sign_data_hash, &utxo_pointer, &witness);
        match (witness, result) {
            (Witness::OldUtxo(..), Ok(_)) => TestResult::error("expecting error, but got success"),
            (Witness::OldUtxo(..), Err(_)) => TestResult::passed(),
            (Witness::Utxo(_), Ok(_)) => TestResult::error("expecting error, but got success"),
            (Witness::Utxo(_), Err(_)) => TestResult::passed(),
            (Witness::Account(_, _), Ok(_)) => {
                TestResult::error("expecting error, but got success")
            }
            (Witness::Account(_, _), Err(_)) => TestResult::passed(),
            (Witness::Multisig(_, _), _) => TestResult::discard(),
        }
    }

    #[test]
    pub fn test_input_utxo_verify_correct_utxo() {
        let faucet = AddressDataValue::utxo(Discrimination::Test, Value(1000));
        let test_ledger = LedgerBuilder::from_config(ConfigBuilder::new())
            .faucet(&faucet)
            .build()
            .unwrap();

        let block0_hash = test_ledger.block0_hash;
        let ledger: Ledger = test_ledger.into();

        let utxo = ledger.utxos().next().unwrap();
        let utxo_pointer = UtxoPointer::new(utxo.fragment_id, utxo.output_index, utxo.output.value);

        let signed_tx =
            single_transaction_sign_by(faucet.make_input(Some(utxo)), &block0_hash, &faucet.into());
        let sign_data_hash = signed_tx.hash();
        let result = ledger.apply_input_to_utxo(
            &sign_data_hash,
            &utxo_pointer,
            &signed_tx.witnesses().iter().next().unwrap(),
        );
        assert!(result.is_ok())
    }

    #[test]
    pub fn test_input_utxo_verify_incorrect_value() {
        let faucet = AddressDataValue::utxo(Discrimination::Test, Value(1000));
        let test_ledger = LedgerBuilder::from_config(ConfigBuilder::new())
            .faucet(&faucet)
            .build()
            .unwrap();

        let block0_hash = test_ledger.block0_hash;
        let ledger: Ledger = test_ledger.into();

        let utxo = ledger.utxos().next().unwrap();
        let utxo_pointer = UtxoPointer::new(utxo.fragment_id, utxo.output_index, Value(10));
        let signed_tx =
            single_transaction_sign_by(faucet.make_input(Some(utxo)), &block0_hash, &faucet.into());
        let sign_data_hash = signed_tx.hash();
        let result = ledger.apply_input_to_utxo(
            &sign_data_hash,
            &utxo_pointer,
            &signed_tx.witnesses().iter().next().unwrap(),
        );
        assert!(result.is_err())
    }

    #[quickcheck]
    pub fn test_internal_apply_transaction_output_property(
        utxos: utxo::Ledger<Address>,
        accounts: account::Ledger,
        static_params: LedgerStaticParameters,
        transaction_id: FragmentId,
        arbitrary_outputs: ArbitraryAddressDataValueVec,
    ) -> TestResult {
        let multisig_ledger = multisig::Ledger::new();
        let outputs: Vec<Output<Address>> = arbitrary_outputs
            .0
            .iter()
            .map(|x| x.address_data.make_output(x.value))
            .collect();

        let ledger = build_ledger(utxos, accounts, multisig_ledger, static_params.clone());
        let auth_tx = transaction_from_ios_only(&[], &outputs);
        let result = ledger.apply_tx_outputs(transaction_id, auth_tx.get_tx_outputs());

        match (
            should_expect_success(arbitrary_outputs, &static_params),
            result,
        ) {
            (true, Ok(_)) => TestResult::passed(),
            (true, Err(err)) => TestResult::error(format!("Unexpected failure: {:?}", err)),
            (false, Ok(_)) => TestResult::error("Expected failure, but got sucess"),
            (false, Err(_)) => TestResult::passed(),
        }
    }

    fn build_ledger(
        utxos: utxo::Ledger<Address>,
        accounts: account::Ledger,
        multisig_ledger: multisig::Ledger,
        static_params: LedgerStaticParameters,
    ) -> Ledger {
        let mut ledger = Ledger::empty(
            Settings::new(),
            static_params,
            TestGen::time_era(),
            Pots::zero(),
        );

        ledger.utxos = utxos;
        ledger.accounts = accounts;
        ledger.multisig = multisig_ledger;
        ledger
    }

    fn should_expect_success(
        arbitrary_outputs: ArbitraryAddressDataValueVec,
        static_params: &LedgerStaticParameters,
    ) -> bool {
        let is_any_address_different_than_ledger_disc = arbitrary_outputs
            .0
            .iter()
            .any(|x| x.address_data.discrimination() != static_params.discrimination);
        let is_any_address_zero_output =
            arbitrary_outputs.0.iter().any(|x| x.value == Value::zero());
        !is_any_address_different_than_ledger_disc && !is_any_address_zero_output
    }

    #[derive(Clone, Debug)]
    pub struct InternalApplyTransactionTestParams {
        pub dyn_params: LedgerParameters,
        pub static_params: LedgerStaticParameters,
        pub transaction_id: Hash,
    }

    impl InternalApplyTransactionTestParams {
        pub fn new() -> Self {
            InternalApplyTransactionTestParams::new_with_fee(LinearFee::new(0, 0, 0))
        }

        pub fn new_with_fee(fees: LinearFee) -> Self {
            let static_params = LedgerStaticParameters {
                block0_initial_hash: TestGen::hash(),
                block0_start_time: config::Block0Date(0),
                discrimination: Discrimination::Test,
                kes_update_speed: 100,
            };

            let dyn_params = LedgerParameters {
                fees,
                treasury_tax: rewards::TaxType::zero(),
                reward_params: rewards::Parameters::zero(),
                block_content_max_size: 10_240,
                epoch_stability_depth: 1000,
                fees_goes_to: FeesGoesTo::Rewards,
                committees: Arc::new([]),
            };
            InternalApplyTransactionTestParams {
                dyn_params,
                static_params,
                transaction_id: TestGen::hash(),
            }
        }

        pub fn transaction_id(&self) -> Hash {
            self.transaction_id
        }

        pub fn static_params(&self) -> LedgerStaticParameters {
            self.static_params.clone()
        }

        pub fn expected_account_with_value(&self, value: Value) -> AccountState<()> {
            AccountState::new(value, ())
        }

        pub fn expected_utxo_entry<'a>(
            &self,
            output: &'a OutputAddress,
        ) -> utxo::Entry<'a, Address> {
            utxo::Entry {
                fragment_id: self.transaction_id(),
                output_index: 0,
                output,
            }
        }
    }

    #[test]
    pub fn test_internal_apply_transaction_output_delegation_for_existing_account() {
        let params = InternalApplyTransactionTestParams::new();

        let multisig_ledger = multisig::Ledger::new();
        let utxos = utxo::Ledger::new();
        let mut accounts = account::Ledger::new();

        let account = AddressData::account(Discrimination::Test);
        accounts = accounts
            .add_account(&account.to_id(), Value(100), ())
            .unwrap();

        let delegation = AddressData::delegation_for(&account);
        let delegation_output = delegation.make_output(Value(100));

        let ledger = build_ledger(utxos, accounts, multisig_ledger, params.static_params());
        let auth_tx = transaction_from_ios_only(
            &[],
            &[delegation_output.clone(), account.make_output(Value(1))],
        );

        let ledger = ledger
            .apply_tx_outputs(params.transaction_id(), auth_tx.get_tx_outputs())
            .expect("Unexpected error while applying transaction output");

        LedgerStateVerifier::new(ledger)
            .utxos_count_is(1)
            .and()
            .accounts_count_is(1)
            .and()
            .multisigs_count_is_zero()
            .and()
            .utxo_contains(&params.expected_utxo_entry(&delegation_output))
            .and()
            .accounts_contains(
                account.to_id(),
                params.expected_account_with_value(Value(101)),
            );
    }

    #[test]
    pub fn test_internal_apply_transaction_output_delegation_non_existing_account() {
        let params = InternalApplyTransactionTestParams::new();

        let multisig_ledger = multisig::Ledger::new();
        let utxos = utxo::Ledger::new();
        let accounts = account::Ledger::new();

        let delegation_address = AddressData::delegation(Discrimination::Test);
        let delegation_output = delegation_address.make_output(Value(100));

        let ledger = build_ledger(utxos, accounts, multisig_ledger, params.static_params());

        let auth_tx = transaction_from_ios_only(&[], &[delegation_output.clone()]);
        let ledger = ledger
            .apply_tx_outputs(params.transaction_id(), auth_tx.get_tx_outputs())
            .expect("Unexpected error while applying transaction output");

        LedgerStateVerifier::new(ledger)
            .utxos_count_is(1)
            .and()
            .accounts_count_is(1)
            .and()
            .multisigs_count_is_zero()
            .and()
            .utxo_contains(&params.expected_utxo_entry(&delegation_output))
            .and()
            .accounts_contains(
                delegation_address.delegation_id(),
                params.expected_account_with_value(Value(0)),
            );
    }

    #[test]
    pub fn test_internal_apply_transaction_output_account_for_existing_account() {
        let params = InternalApplyTransactionTestParams::new();

        let multisig_ledger = multisig::Ledger::new();
        let utxos = utxo::Ledger::new();
        let mut accounts = account::Ledger::new();

        let account = AddressData::account(Discrimination::Test);
        accounts = accounts
            .add_account(&account.to_id(), Value(100), ())
            .unwrap();

        let ledger = build_ledger(utxos, accounts, multisig_ledger, params.static_params());

        let auth_tx = transaction_from_ios_only(&[], &[account.make_output(Value(200))]);
        let ledger = ledger
            .apply_tx_outputs(params.transaction_id(), auth_tx.get_tx_outputs())
            .expect("Unexpected error while applying transaction output");

        LedgerStateVerifier::new(ledger)
            .utxos_count_is(0)
            .and()
            .accounts_count_is(1)
            .and()
            .multisigs_count_is_zero()
            .and()
            .accounts_contains(
                account.to_id(),
                params.expected_account_with_value(Value(300)),
            );
    }

    #[test]
    pub fn test_internal_apply_transaction_output_account_for_non_existing_account() {
        let params = InternalApplyTransactionTestParams::new();

        let multisig_ledger = multisig::Ledger::new();
        let utxos = utxo::Ledger::new();
        let accounts = account::Ledger::new();
        let account = AddressData::account(Discrimination::Test);

        let ledger = build_ledger(utxos, accounts, multisig_ledger, params.static_params());
        let auth_tx = transaction_from_ios_only(&[], &[account.make_output(Value(200))]);
        let ledger = ledger
            .apply_tx_outputs(params.transaction_id(), auth_tx.get_tx_outputs())
            .expect("Unexpected error while applying transaction output");

        LedgerStateVerifier::new(ledger)
            .utxos_count_is(0)
            .and()
            .accounts_count_is(1)
            .and()
            .multisigs_count_is_zero()
            .and()
            .accounts_contains(
                account.to_id(),
                params.expected_account_with_value(Value(200)),
            );
    }

    #[test]
    pub fn test_internal_apply_transaction_output_empty() {
        let params = InternalApplyTransactionTestParams::new();

        let multisig_ledger = multisig::Ledger::new();
        let utxos = utxo::Ledger::new();
        let accounts = account::Ledger::new();

        let ledger = build_ledger(utxos, accounts, multisig_ledger, params.static_params());

        let auth_tx = empty_transaction();

        let ledger = ledger
            .apply_tx_outputs(params.transaction_id(), auth_tx.get_tx_outputs())
            .expect("Unexpected error while applying transaction output");

        LedgerStateVerifier::new(ledger)
            .utxos_count_is(0)
            .and()
            .accounts_count_is(0)
            .and()
            .multisigs_count_is_zero();
    }

    /// internal_apply_transaction
    #[test]
    pub fn test_internal_apply_transaction_max_witnesses() {
        let faucets: Vec<AddressDataValue> =
            iter::from_fn(|| Some(AddressDataValue::account(Discrimination::Test, Value(1))))
                .take(check::CHECK_TX_MAXIMUM_INPUTS as usize)
                .collect();
        let reciever = AddressData::utxo(Discrimination::Test);

        let mut test_ledger = LedgerBuilder::from_config(ConfigBuilder::new())
            .faucets(&faucets)
            .build()
            .unwrap();

        let inputs: Vec<Input> = faucets.iter().map(|x| x.make_input(None)).collect();

        let builder_tx = TxBuilder::new()
            .set_payload(&NoExtra)
            .set_expiry_date(BlockDate::first().next_epoch())
            .set_ios(&inputs, &[reciever.make_output(Value(100))]);

        let witnesses: Vec<Witness> = faucets
            .iter()
            .map(|faucet| {
                make_witness(
                    &test_ledger.block0_hash,
                    &faucet.clone().into(),
                    &builder_tx.get_auth_data_for_witness().hash(),
                )
            })
            .take(check::CHECK_TX_MAXIMUM_INPUTS as usize)
            .collect();

        let tx = builder_tx.set_witnesses(&witnesses).set_payload_auth(&());

        let fragment = TestTx::new(tx).get_fragment();
        assert!(test_ledger
            .apply_transaction(fragment, BlockDate::first())
            .is_err());
    }

    #[test]
    pub fn test_internal_apply_transaction_max_outputs() {
        let faucet = AddressDataValue::utxo(
            Discrimination::Test,
            Value(check::CHECK_TX_MAXIMUM_INPUTS.into()),
        );
        let mut test_ledger = LedgerBuilder::from_config(ConfigBuilder::new())
            .faucet(&faucet)
            .build()
            .unwrap();

        let receivers =
            iter::from_fn(|| Some(AddressDataValue::account(Discrimination::Test, Value(100))))
                .take(check::CHECK_TX_MAXIMUM_INPUTS as usize)
                .collect::<Vec<_>>();

        let test_tx = TestTxBuilder::new(test_ledger.block0_hash).move_funds_multiple(
            &mut test_ledger,
            &[faucet],
            &receivers,
        );
        println!(
            "{:?}",
            test_ledger.apply_transaction(test_tx.get_fragment(), BlockDate::first())
        );
        TestResult::error("");
    }

    #[test]
    pub fn test_internal_apply_transaction_max_inputs() {
        let faucets: Vec<AddressDataValue> =
            iter::from_fn(|| Some(AddressDataValue::account(Discrimination::Test, Value(1))))
                .take(check::CHECK_TX_MAXIMUM_INPUTS as usize)
                .collect();

        let receiver = AddressDataValue::utxo(
            Discrimination::Test,
            Value((check::CHECK_TX_MAXIMUM_INPUTS as u64) + 1),
        );
        let mut test_ledger = LedgerBuilder::from_config(ConfigBuilder::new())
            .faucets(&faucets)
            .build()
            .unwrap();

        let test_tx = TestTxBuilder::new(test_ledger.block0_hash).move_funds_multiple(
            &mut test_ledger,
            &faucets,
            &[receiver],
        );
        assert!(test_ledger
            .apply_transaction(test_tx.get_fragment(), BlockDate::first())
            .is_err());
    }

    #[test]
    pub fn test_internal_apply_transaction_same_witness_for_all_input() {
        let faucets = vec![
            AddressDataValue::account(Discrimination::Test, Value(1)),
            AddressDataValue::account(Discrimination::Test, Value(1)),
        ];
        let reciever = AddressData::utxo(Discrimination::Test);
        let mut test_ledger = LedgerBuilder::from_config(ConfigBuilder::new())
            .faucets(&faucets)
            .build()
            .unwrap();

        let inputs: Vec<Input> = faucets.iter().map(|x| x.make_input(None)).collect();
        let tx_builder = TxBuilder::new()
            .set_payload(&NoExtra)
            .set_expiry_date(BlockDate::first().next_epoch())
            .set_ios(&inputs, &[reciever.make_output(Value(2))]);

        let witness = make_witness(
            &test_ledger.block0_hash,
            &faucets[0].clone().into(),
            &tx_builder.get_auth_data_for_witness().hash(),
        );
        let test_tx = TestTx::new(
            tx_builder
                .set_witnesses(&[witness.clone(), witness])
                .set_payload_auth(&()),
        );

        assert!(test_ledger
            .apply_transaction(test_tx.get_fragment(), BlockDate::first())
            .is_err());
    }

    #[test]
    pub fn test_internal_apply_transaction_verify_pot() {
        let faucet = AddressDataValue::account(Discrimination::Test, Value(101));
        let reciever = AddressDataValue::account(Discrimination::Test, Value(1));

        let mut test_ledger =
            LedgerBuilder::from_config(ConfigBuilder::new().with_fee(LinearFee::new(10, 1, 1)))
                .faucet(&faucet)
                .build()
                .unwrap();

        let test_tx = TestTxBuilder::new(test_ledger.block0_hash).move_all_funds(
            &mut test_ledger,
            &faucet,
            &reciever,
        );
        assert!(test_ledger
            .apply_transaction(test_tx.get_fragment(), BlockDate::first())
            .is_ok());
        LedgerStateVerifier::new(test_ledger.into())
            .pots()
            .has_fee_equals_to(&Value(12));
    }

    #[quickcheck]
    pub fn test_internal_apply_transaction_is_balanced(
        input_addresses: ArbitraryAddressDataValueVec,
        output_addresses: ArbitraryAddressDataValueVec,
        fee: Value,
    ) -> TestResult {
        if input_addresses.is_empty() || output_addresses.is_empty() {
            return TestResult::discard();
        }

        let mut test_ledger =
            LedgerBuilder::from_config(ConfigBuilder::new().with_fee(LinearFee::new(fee.0, 0, 0)))
                .faucets(&input_addresses.values())
                .build()
                .unwrap();

        let block0_hash = test_ledger.block0_hash;
        let tx_builder = TxBuilder::new()
            .set_payload(&NoExtra)
            .set_expiry_date(BlockDate::first().next_epoch())
            .set_ios(
                &input_addresses.make_inputs(&test_ledger),
                &output_addresses.make_outputs(),
            );

        let witnesses: Vec<Witness> = input_addresses
            .as_addresses()
            .iter()
            .map(|x| {
                make_witness(
                    &block0_hash,
                    x,
                    &tx_builder.get_auth_data_for_witness().hash(),
                )
            })
            .collect();

        let test_tx = TestTx::new(tx_builder.set_witnesses(&witnesses).set_payload_auth(&()));

        let balance_res = (input_addresses.total_value() - output_addresses.total_value())
            .and_then(|balance| balance - fee);
        match (
            balance_res,
            test_ledger.apply_transaction(test_tx.get_fragment(), BlockDate::first()),
        ) {
            (Ok(balance), Ok(_)) => TestResult::from_bool(balance == Value::zero()),
            (Err(err), Ok(_)) => TestResult::error(format!(
                "Expected balance is non zero {:?}, yet transaction is accepted",
                err
            )),
            (Ok(balance), Err(_)) => TestResult::from_bool(balance != Value::zero()),
            (Err(_), Err(_)) => TestResult::passed(),
        }
    }

    #[test]
    pub fn test_internal_apply_transaction_witness_collection_should_be_ordered_as_inputs() {
        let faucets = vec![
            AddressDataValue::account(Discrimination::Test, Value(1)),
            AddressDataValue::account(Discrimination::Test, Value(1)),
        ];
        let reciever = AddressData::utxo(Discrimination::Test);
        let mut test_ledger = LedgerBuilder::from_config(ConfigBuilder::new())
            .faucets(&faucets)
            .build()
            .unwrap();

        let inputs = [faucets[0].make_input(None), faucets[1].make_input(None)];
        let tx_builder = TxBuilder::new()
            .set_payload(&NoExtra)
            .set_expiry_date(BlockDate::first().next_epoch())
            .set_ios(&inputs, &[reciever.make_output(Value(2))]);
        let auth_data = tx_builder.get_auth_data_for_witness().hash();
        let witnesses = make_witnesses(
            &test_ledger.block0_hash,
            vec![&faucets[1].clone().into(), &faucets[0].clone().into()],
            &auth_data,
        );

        let tx = tx_builder.set_witnesses(&witnesses).set_payload_auth(&());
        let test_tx = TestTx::new(tx);
        assert!(test_ledger
            .apply_transaction(test_tx.get_fragment(), BlockDate::first())
            .is_err());
    }

    #[test]
    pub fn test_internal_apply_transaction_no_inputs_outputs() {
        let faucet = AddressDataValue::account(Discrimination::Test, Value(1));
        let mut test_ledger = LedgerBuilder::from_config(ConfigBuilder::new())
            .faucet(&faucet)
            .build()
            .unwrap();

        let test_tx = single_transaction_sign_by(
            faucet.make_input(None),
            &test_ledger.block0_hash,
            &faucet.into(),
        );

        assert!(test_ledger
            .apply_transaction(test_tx.get_fragment(), BlockDate::first())
            .is_err());
    }

    #[quickcheck]
    pub fn test_internal_apply_transaction_funds_were_transfered(
        sender_address: AddressData,
        reciever_address: AddressData,
    ) {
        let config_builder = ConfigBuilder::new()
            .with_rewards(Value(0))
            .with_treasury(Value(0));

        let faucet = AddressDataValue::new(sender_address, Value(1));
        let reciever = AddressDataValue::new(reciever_address, Value(1));
        let mut test_ledger = LedgerBuilder::from_config(config_builder)
            .faucet(&faucet)
            .build()
            .unwrap();

        let fragment = TestTxBuilder::new(test_ledger.block0_hash)
            .move_all_funds(&mut test_ledger, &faucet, &reciever)
            .get_fragment();
        assert!(test_ledger
            .apply_transaction(fragment, BlockDate::first())
            .is_ok());

        LedgerStateVerifier::new(test_ledger.into())
            .address_has_expected_balance(reciever.into(), Value(1))
            .and()
            .address_has_expected_balance(faucet.into(), Value(0))
            .and()
            .total_value_is(&Value(1));
    }

    #[test]
    pub fn test_internal_apply_transaction_wrong_witness_type() {
        let faucet = AddressDataValue::utxo(Discrimination::Test, Value(1));
        let reciever = AddressDataValue::account(Discrimination::Test, Value(1));
        let mut test_ledger = LedgerBuilder::from_config(ConfigBuilder::new())
            .faucet(&faucet)
            .build()
            .unwrap();

        let utxo = test_ledger.utxos().next();

        let tx_builder = TxBuilder::new()
            .set_payload(&NoExtra)
            .set_expiry_date(BlockDate::first().next_epoch())
            .set_ios(&[faucet.make_input(utxo)], &[reciever.make_output()]);

        let witness = Witness::new_account(
            &test_ledger.block0_hash,
            &tx_builder.get_auth_data_for_witness().hash(),
            SpendingCounter::zero(),
            |d| faucet.private_key().sign(d),
        );

        let tx = tx_builder.set_witnesses(&[witness]).set_payload_auth(&());
        let test_tx = TestTx::new(tx);

        assert!(test_ledger
            .apply_transaction(test_tx.get_fragment(), BlockDate::first())
            .is_err());
    }

    #[test]
    pub fn test_internal_apply_transaction_wrong_transaction_hash() {
        let faucet = AddressDataValue::account(Discrimination::Test, Value(1));
        let reciever = AddressDataValue::account(Discrimination::Test, Value(1));
        let mut test_ledger = LedgerBuilder::from_config(ConfigBuilder::new())
            .faucet(&faucet)
            .build()
            .unwrap();

        let tx_builder = TxBuilder::new()
            .set_payload(&NoExtra)
            .set_expiry_date(BlockDate::first().next_epoch());
        let tx_builder = tx_builder.set_ios(&[faucet.make_input(None)], &[reciever.make_output()]);

        let random_bytes = TestGen::bytes();
        let auth_data = TransactionAuthData(&random_bytes);

        let witness = make_witness(&test_ledger.block0_hash, &faucet.into(), &auth_data.hash());

        let tx = tx_builder.set_witnesses(&[witness]).set_payload_auth(&());
        let test_tx = TestTx::new(tx);
        assert!(test_ledger
            .apply_transaction(test_tx.get_fragment(), BlockDate::first())
            .is_err());
    }

    #[test]
    pub fn test_internal_apply_transaction_wrong_block0_hash() {
        let wrong_block0_hash = TestGen::hash();
        let faucet = AddressDataValue::account(Discrimination::Test, Value(1));
        let reciever = AddressDataValue::account(Discrimination::Test, Value(1));

        let mut test_ledger = LedgerBuilder::from_config(ConfigBuilder::new())
            .faucet(&faucet)
            .build()
            .unwrap();

        let tx_builder = TxBuilder::new()
            .set_payload(&NoExtra)
            .set_expiry_date(BlockDate::first().next_epoch())
            .set_ios(&[faucet.make_input(None)], &[reciever.make_output()]);

        let witness = make_witness(
            &wrong_block0_hash,
            &faucet.into(),
            &tx_builder.get_auth_data_for_witness().hash(),
        );

        let tx = tx_builder.set_witnesses(&[witness]).set_payload_auth(&());
        let test_tx = TestTx::new(tx);

        assert!(test_ledger
            .apply_transaction(test_tx.get_fragment(), BlockDate::first())
            .is_err());
    }

    #[test]
    pub fn test_internal_apply_transaction_wrong_spending_counter() {
        let faucet =
            AddressDataValue::account_with_spending_counter(Discrimination::Test, 1, Value(1));
        let reciever = AddressDataValue::account(Discrimination::Test, Value(1));

        let mut test_ledger = LedgerBuilder::from_config(ConfigBuilder::new())
            .faucet(&faucet)
            .build()
            .unwrap();

        let tx_builder = TxBuilder::new()
            .set_payload(&NoExtra)
            .set_expiry_date(BlockDate::first().next_epoch())
            .set_ios(&[faucet.make_input(None)], &[reciever.make_output()]);

        let witness = make_witness(
            &test_ledger.block0_hash,
            &faucet.into(),
            &tx_builder.get_auth_data_for_witness().hash(),
        );

        let tx = tx_builder.set_witnesses(&[witness]).set_payload_auth(&());
        let test_tx = TestTx::new(tx);

        assert!(test_ledger
            .apply_transaction(test_tx.get_fragment(), BlockDate::first())
            .is_err());
    }

    #[test]
    pub fn test_internal_apply_transaction_wrong_private_key() {
        let faucet = AddressDataValue::account(Discrimination::Test, Value(1));
        let reciever = AddressDataValue::account(Discrimination::Test, Value(1));

        let mut test_ledger = LedgerBuilder::from_config(ConfigBuilder::new())
            .faucet(&faucet)
            .build()
            .unwrap();

        let tx_builder = TxBuilder::new()
            .set_payload(&NoExtra)
            .set_expiry_date(BlockDate::first().next_epoch())
            .set_ios(&[faucet.make_input(None)], &[reciever.make_output()]);

        let witness = make_witness(
            &test_ledger.block0_hash,
            &reciever.into(),
            &tx_builder.get_auth_data_for_witness().hash(),
        );
        let tx = tx_builder.set_witnesses(&[witness]).set_payload_auth(&());
        let test_tx = TestTx::new(tx);
        assert!(test_ledger
            .apply_transaction(test_tx.get_fragment(), BlockDate::first())
            .is_err());
    }
}<|MERGE_RESOLUTION|>--- conflicted
+++ resolved
@@ -508,7 +508,11 @@
                 Fragment::EncryptedVoteTally(_) => {
                     return Err(Error::Block0(Block0Error::HasVoteTally));
                 }
-<<<<<<< HEAD
+                Fragment::MintToken(tx) => {
+                    let tx = tx.as_slice();
+                    check::valid_block0_cert_transaction(&tx)?;
+                    ledger = ledger.mint_token_unchecked(tx.payload().into_payload())?;
+                }
                 Fragment::Evm(tx) => {
                     #[cfg(feature = "evm")]
                     {
@@ -523,12 +527,6 @@
                     {
                         let _ = tx;
                     }
-=======
-                Fragment::MintToken(tx) => {
-                    let tx = tx.as_slice();
-                    check::valid_block0_cert_transaction(&tx)?;
-                    ledger = ledger.mint_token_unchecked(tx.payload().into_payload())?;
->>>>>>> 34fd5eed
                 }
             }
         }
@@ -1032,7 +1030,14 @@
                     tx.payload_auth().into_payload_auth(),
                 )?;
             }
-<<<<<<< HEAD
+            Fragment::MintToken(tx) => {
+                let tx = tx.as_slice();
+
+                let (new_ledger_, _fee) =
+                    new_ledger.apply_transaction(&fragment_id, &tx, block_date, ledger_params)?;
+
+                new_ledger = new_ledger_.mint_token(tx.payload().into_payload())?;
+            }
             Fragment::Evm(tx) => {
                 #[cfg(feature = "evm")]
                 {
@@ -1049,15 +1054,6 @@
                 {
                     let _ = tx;
                 }
-=======
-            Fragment::MintToken(tx) => {
-                let tx = tx.as_slice();
-
-                let (new_ledger_, _fee) =
-                    new_ledger.apply_transaction(&fragment_id, &tx, block_date, ledger_params)?;
-
-                new_ledger = new_ledger_.mint_token(tx.payload().into_payload())?;
->>>>>>> 34fd5eed
             }
         }
 
