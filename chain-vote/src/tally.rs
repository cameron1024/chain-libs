use crate::cryptography::PublicKey;
use crate::{
    committee::*,
<<<<<<< HEAD
    cryptography::{Ciphertext, ProofDecrypt},
    encrypted_vote::SubmittedBallot,
    error::TallyError,
=======
    cryptography::{Ciphertext, DleqZkp},
    encrypted_vote::Ballot,
>>>>>>> f05ad66a
    gang::{baby_step_giant_step, BabyStepsTable as TallyOptimizationTable, GroupElement},
};
use cryptoxide::blake2b::Blake2b;
use cryptoxide::digest::Digest;
use rand_core::{CryptoRng, RngCore};

/// Secret key for opening vote
pub type OpeningVoteKey = MemberSecretKey;

/// A proof of correct decryption share consists of a dleq zkp, where the committee member proves
/// that the `DecryptionShare` is honestly derived from the `EncryptedTally` and the committee private
/// key correspondig to its public key without disclosing it.
pub type ProofOfCorrectShare = DleqZkp;

/// Submitted vote, which constists of an `EncryptedVote` and a `
/// Common Reference String
pub type Crs = GroupElement;

/// `EncryptedTally` is formed by one ciphertext per existing option, the `election_pk`, and the
/// `crs`.
#[derive(Clone, Debug, PartialEq, Eq)]
pub struct EncryptedTally {
    fingerprint: [u8; 32],
    r: Vec<Ciphertext>,
}

/// `ValidatedTally` can only be constructed by valid `TallyDecryptShare`s, and the
/// corresponding `EncryptedTally`. This intermediate structure ensures that only
/// validated decryptions are used to compute the election outcome, i.e. if the
/// committee members do not present valid shares, the tally decryption cannot be
/// computed.
#[derive(Clone, Debug, Eq, PartialEq, Hash)]
pub struct ValidatedTally {
    r: Vec<Ciphertext>,
    decrypt_shares: Vec<TallyDecryptShare>,
}

/// `TallyDecryptShare` contains one decryption share per existing option. All committee
/// members (todo: this will change once DKG is completed)
/// need to submit a `TallyDecryptShare` in order to successfully decrypt
/// the `EncryptedTally`.
#[derive(Clone, Debug, Eq, PartialEq, Hash)]
pub struct TallyDecryptShare {
    elements: Vec<ProvenDecryptShare>,
}

// `ProvenDecryptShare` consists of a group element (the partial decryption), and `ProofOfCorrectShare`,
// a proof of correct decryption.
#[derive(Clone, Debug, Eq, PartialEq, Hash)]
struct ProvenDecryptShare {
    r1: GroupElement,
    pi: ProofOfCorrectShare,
}

/// `Tally` represents the decrypted tally, with one `u64` result for each of the options of the
/// election.
#[derive(Debug, Clone, Eq, PartialEq)]
pub struct Tally {
    pub votes: Vec<u64>,
}

impl EncryptedTally {
    /// Initialise a new tally with N different options. The `EncryptedTally` is computed using
    /// the additive homomorphic property of the elgamal `Ciphertext`s, and is therefore initialised
    /// with zero ciphertexts.
    pub fn new(options: usize, election_pk: &ElectionPublicKey, crs: &Crs) -> Self {
        let r = vec![Ciphertext::zero(); options];
<<<<<<< HEAD
        EncryptedTally {
            r,
            election_pk: election_pk.clone(),
            crs: crs.clone(),
        }
=======
        let mut hash = Blake2b::new(32);
        hash.input(&crs.to_bytes());
        hash.input(&election_pk.to_bytes());
        let mut fingerprint = [0; 32];
        hash.result(&mut fingerprint);
        EncryptedTally { r, fingerprint }
>>>>>>> f05ad66a
    }

    /// Add a submitted `ballot`, with a specific `weight` to the tally, if
    /// the `ballot` contains a valid proof. If the proof is invalid, it will
    /// panic. todo: maybe we want to handle these errors?
    ///
    /// Note that the encrypted vote needs to have the exact same number of
    /// options as the initialised tally, otherwise an assert will trigger.
    #[allow(clippy::ptr_arg)]
<<<<<<< HEAD
    pub fn add(&mut self, ballot: &SubmittedBallot, weight: u64) -> Result<(), TallyError> {
        let (vote, proof) = ballot;
        proof.verify(&self.crs, &self.election_pk.0, vote)?;

        if vote.len() != self.r.len() {
            return Err(TallyError::InvalidNewVoteSize);
        }

        for (ri, ci) in self.r.iter_mut().zip(vote.iter()) {
=======
    pub fn add(&mut self, ballot: &Ballot, weight: u64) {
        assert_eq!(ballot.fingerprint, self.fingerprint);
        assert_eq!(ballot.vote.len(), self.r.len());
        for (ri, ci) in self.r.iter_mut().zip(ballot.vote.iter()) {
>>>>>>> f05ad66a
            *ri = &*ri + &(ci * weight);
        }

        Ok(())
    }

    /// Given a single committee member's `secret_key`, returns a partial decryption of
    /// the `EncryptedTally`
    pub fn partial_decrypt<R: RngCore + CryptoRng>(
        &self,
        rng: &mut R,
        secret_key: &OpeningVoteKey,
    ) -> TallyDecryptShare {
        let mut dshares = Vec::with_capacity(self.r.len());
        let mut r2s = Vec::with_capacity(self.r.len());
        for r in &self.r {
            // todo: we are decrypting twice, we can probably improve this
            let decrypted_share = &r.e1 * &secret_key.0.sk;
            let pk = MemberPublicKey::from(secret_key);
            let proof = ProofOfCorrectShare::generate(&r, &pk.0, &secret_key.0, rng);
            dshares.push(ProvenDecryptShare {
                r1: decrypted_share,
                pi: proof,
            });
            r2s.push(r.e2.clone());
        }
        TallyDecryptShare { elements: dshares }
    }

    /// Given the members `pks`, and their corresponding `decrypte_shares`, this function validates
<<<<<<< HEAD
    /// the different shares, and returns a `ValidatedTally`, or a `TallyError`.
=======
    /// the different shares, and returns a `ValidatedTally`, or a `DecryptionError`.
>>>>>>> f05ad66a
    pub fn validate_partial_decryptions(
        &self,
        pks: &[MemberPublicKey],
        decrypt_shares: &[TallyDecryptShare],
<<<<<<< HEAD
    ) -> Result<ValidatedTally, TallyError> {
=======
    ) -> Result<ValidatedTally, DecryptionError> {
>>>>>>> f05ad66a
        for (pk, decrypt_share) in pks.iter().zip(decrypt_shares.iter()) {
            decrypt_share.verify_decrypt_share(self, pk)?
        }
        Ok(ValidatedTally {
            r: self.r.clone(),
            decrypt_shares: decrypt_shares.to_vec(),
        })
    }

    /// Returns a byte array with every ciphertext in the `EncryptedTally`
    pub fn to_bytes(&self) -> Vec<u8> {
<<<<<<< HEAD
        let mut bytes: Vec<u8> = Vec::with_capacity(
            Ciphertext::BYTES_LEN * self.r.len() + GroupElement::BYTES_LEN + Crs::BYTES_LEN,
        );
        bytes.extend_from_slice(self.election_pk.to_bytes().as_ref());
        bytes.extend_from_slice(self.crs.to_bytes().as_ref());
=======
        let mut bytes: Vec<u8> = Vec::with_capacity(Ciphertext::BYTES_LEN * self.r.len() + 32);
        bytes.extend_from_slice(self.fingerprint.as_ref());
>>>>>>> f05ad66a
        for ri in &self.r {
            bytes.extend_from_slice(ri.to_bytes().as_ref());
        }
        bytes
    }

    /// Tries to generate an `EncryptedTally` out of an array of bytes. Returns `None` if the
    /// size of the byte array is not a multiply of `Ciphertext::BYTES_LEN`.
    pub fn from_bytes(bytes: &[u8]) -> Option<Self> {
        use std::convert::TryInto;
        if (bytes.len() - 32) % Ciphertext::BYTES_LEN != 0 {
            return None;
        }
<<<<<<< HEAD
        let election_pk =
            ElectionPublicKey(PublicKey::from_bytes(&bytes[..GroupElement::BYTES_LEN])?);
        let crs = Crs::from_bytes(
            &bytes[GroupElement::BYTES_LEN..(GroupElement::BYTES_LEN + Crs::BYTES_LEN)],
        )?;
        let r = bytes[GroupElement::BYTES_LEN + Crs::BYTES_LEN..]
=======
        let fingerprint: [u8; 32] = bytes[..32].try_into().unwrap();
        let r = bytes[32..]
>>>>>>> f05ad66a
            .chunks(Ciphertext::BYTES_LEN)
            .map(Ciphertext::from_bytes)
            .collect::<Option<Vec<_>>>()?;

<<<<<<< HEAD
        Some(Self {
            r,
            election_pk,
            crs,
        })
=======
        Some(Self { fingerprint, r })
>>>>>>> f05ad66a
    }
}

impl std::ops::Add for EncryptedTally {
    type Output = Self;

    /// Ads two `EncryptedTally`, leveraging the additive homomorphic property of the
    /// underlying ciphertexts. If the public keys or the crs are not equal, it panics
    /// todo: maybe we want to handle the errors?
    fn add(self, rhs: Self) -> Self::Output {
        assert_eq!(self.fingerprint, rhs.fingerprint);
        assert_eq!(self.r.len(), rhs.r.len());
        let r = self
            .r
            .iter()
            .zip(rhs.r.iter())
            .map(|(left, right)| left + right)
            .collect();
        Self {
            r,
<<<<<<< HEAD
            election_pk: self.election_pk,
            crs: self.crs,
=======
            fingerprint: self.fingerprint,
>>>>>>> f05ad66a
        }
    }
}

/// This is an intermediate step to force validation of shares at the typesystem level.
impl ValidatedTally {
    /// Given the shares of the committee members, returns the decryption of all the
    /// election options in the form of `GroupElements`. To get the final results, one
    /// needs to compute the discrete logarithm of these values, which is performed in
    /// `decrypt_tally`.
    fn decrypt(&self) -> Vec<GroupElement> {
        let state: Vec<GroupElement> = self.r.iter().map(|c| c.e2.clone()).collect();
        let ris = (0..state.len())
            .map(|i| GroupElement::sum(self.decrypt_shares.iter().map(|ds| &ds.elements[i].r1)));

        state
            .iter()
            .zip(ris)
            .map(|(r2, r1)| r2 - r1)
            .collect::<Vec<_>>()
    }

    /// Given the `decrypt_shares` of all committee members, `max_votes`, and a tally optimization
    /// table, `decrypt_tally` first decrypts `self`, and then computes the discrete logarithm
    /// of each resulting plaintext.
    pub fn decrypt_tally(
        &self,
        max_votes: u64,
        table: &TallyOptimizationTable,
    ) -> Result<Tally, TallyError> {
        let r_results = self.decrypt();
        let votes = baby_step_giant_step(r_results, max_votes, table)?;
        Ok(Tally { votes })
    }
}

impl ProvenDecryptShare {
    const SIZE: usize = ProofOfCorrectShare::PROOF_SIZE + GroupElement::BYTES_LEN;

    pub fn from_bytes(bytes: &[u8]) -> Option<Self> {
        if bytes.len() != ProvenDecryptShare::SIZE {
            return None;
        }

        let r1 = GroupElement::from_bytes(&bytes[0..GroupElement::BYTES_LEN])?;
        let proof = ProofOfCorrectShare::from_slice(&bytes[GroupElement::BYTES_LEN..])?;
        Some(ProvenDecryptShare { r1, pi: proof })
    }
}

impl TallyDecryptShare {
    /// Given the member's public key `MemberPublicKey`, and the `EncryptedTally`, verifies the
<<<<<<< HEAD
    /// correctness of the `TallyDecryptShare`. Returns `Ok(())` or a `TallyError`.
    fn verify_decrypt_share(&self, encrypted_tally: &EncryptedTally, pk: &MemberPublicKey) -> Result<(), TallyError> {
=======
    /// correctness of the `TallyDecryptShare`.
    fn verify_decrypt_share(&self, encrypted_tally: &EncryptedTally, pk: &MemberPublicKey) -> bool {
>>>>>>> f05ad66a
        for (element, r) in self.elements.iter().zip(encrypted_tally.r.iter()) {
            element.pi.verify(&r, &(&r.e2 - &element.r1), &pk.0)?
        }
        Ok(())
    }

    /// Number of voting options this tally decrypt share structure is
    /// constructed for.
    pub fn options(&self) -> usize {
        self.elements.len()
    }

    /// Size of the byte representation for a tally decrypt share
    /// with the given number of options.
    pub fn bytes_len(options: usize) -> usize {
        (ProofOfCorrectShare::PROOF_SIZE + GroupElement::BYTES_LEN)
            .checked_mul(options)
            .expect("integer overflow")
    }

    pub fn to_bytes(&self) -> Vec<u8> {
        let mut out = Vec::new();
        for element in self.elements.iter() {
            out.extend_from_slice(element.r1.to_bytes().as_ref());
            out.extend_from_slice(&element.pi.to_bytes());
        }
        out
    }

    pub fn from_bytes(bytes: &[u8]) -> Option<Self> {
        if bytes.len() % ProvenDecryptShare::SIZE != 0 {
            return None;
        }

        let elements = bytes
            .chunks(ProvenDecryptShare::SIZE)
            .map(ProvenDecryptShare::from_bytes)
            .collect::<Option<Vec<_>>>()?;
        Some(TallyDecryptShare { elements })
    }
}

impl Tally {
    /// Verifies that `TallyDecryptShare` are correct decryptions of `encrypted_tally` for public
    /// keys `pks`.
    ///
    /// Verifies that the decrypted tally was correctly obtained from the given
    /// `EncryptedTally` and `TallyDecryptShare` parts.
    ///
    /// This can be used for quick online validation for the tallying
    /// performed offline.
    pub fn verify(
        &self,
        encrypted_tally: &EncryptedTally,
        pks: &[MemberPublicKey],
        decrypt_shares: &[TallyDecryptShare],
<<<<<<< HEAD
    ) -> Result<(), TallyError> {
        let validated_decryptions = encrypted_tally.validate_partial_decryptions(pks, decrypt_shares)?;
=======
    ) -> bool {
        let validated_decryptions =
            match encrypted_tally.validate_partial_decryptions(pks, decrypt_shares) {
                Ok(dec) => dec,
                Err(_) => return false,
            };
>>>>>>> f05ad66a

        let r_results = validated_decryptions.decrypt();
        let gen = GroupElement::generator();
        for (i, &w) in self.votes.iter().enumerate() {
            if &gen * w != r_results[i] {
                return Err(TallyError::ComparisonError);
            }
        }
        Ok(())
    }
}

#[cfg(test)]
mod tests {
    use super::*;
<<<<<<< HEAD
    use crate::cryptography::Keypair;
=======
    use crate::cryptography::{Keypair, PublicKey};
>>>>>>> f05ad66a
    use crate::encrypted_vote::Vote;
    use rand_chacha::ChaCha20Rng;
    use rand_core::SeedableRng;

    #[test]
    fn encdec1() {
        let mut rng = ChaCha20Rng::from_seed([0u8; 32]);

        let mut shared_string =
            b"Example of a shared string. This should be VotePlan.to_id()".to_owned();
        let h = Crs::from_hash(&mut shared_string);

        let mc1 = MemberCommunicationKey::new(&mut rng);
        let mc = [mc1.to_public()];

        let threshold = 1;

        let m1 = MemberState::new(&mut rng, threshold, &h, &mc, 0);

        let participants = vec![m1.public_key()];
        let ek = ElectionPublicKey::from_participants(&participants);

        println!("encrypting vote");

        let vote_options = 2;
        let (e1, p1) = ek.encrypt_and_prove_vote(&mut rng, &h, Vote::new(vote_options, 0));
        let (e2, p2) = ek.encrypt_and_prove_vote(&mut rng, &h, Vote::new(vote_options, 1));
        let (e3, p3) = ek.encrypt_and_prove_vote(&mut rng, &h, Vote::new(vote_options, 0));

        println!("tallying");

        let mut encrypted_tally = EncryptedTally::new(vote_options, &ek, &h);
<<<<<<< HEAD
        encrypted_tally.add(&e1, 6).expect("Added vote should be valid");
        encrypted_tally.add(&e2, 5).expect("Added vote should be valid");
        encrypted_tally.add(&e3, 4).expect("Added vote should be valid");
=======
        encrypted_tally.add(
            &Ballot::try_from_vote_and_proof(e1, p1, &h, &ek).unwrap(),
            6,
        );
        encrypted_tally.add(
            &Ballot::try_from_vote_and_proof(e2, p2, &h, &ek).unwrap(),
            5,
        );
        encrypted_tally.add(
            &Ballot::try_from_vote_and_proof(e3, p3, &h, &ek).unwrap(),
            4,
        );
>>>>>>> f05ad66a

        let tds1 = encrypted_tally.partial_decrypt(&mut rng, m1.secret_key());

        let max_votes = 20;

        let shares = vec![tds1];

        println!("resulting");
        let table = TallyOptimizationTable::generate_with_balance(max_votes, 1);
        let tr = encrypted_tally
            .validate_partial_decryptions(&participants, &shares)
            .unwrap()
            .decrypt_tally(max_votes, &table)
            .unwrap();

        println!("{:?}", tr);
        assert_eq!(tr.votes.len(), vote_options);
        assert_eq!(tr.votes[0], 10, "vote for option 0");
        assert_eq!(tr.votes[1], 5, "vote for option 1");

        println!("verifying");
        assert!(tr.verify(&encrypted_tally, &participants, &shares).is_ok());
    }

    #[test]
    fn encdec3() {
        let mut rng = ChaCha20Rng::from_seed([0u8; 32]);

        let mut shared_string =
            b"Example of a shared string. This should be VotePlan.to_id()".to_owned();
        let h = Crs::from_hash(&mut shared_string);

        let mc1 = MemberCommunicationKey::new(&mut rng);
        let mc2 = MemberCommunicationKey::new(&mut rng);
        let mc3 = MemberCommunicationKey::new(&mut rng);
        let mc = [mc1.to_public(), mc2.to_public(), mc3.to_public()];

        let threshold = 3;

        let m1 = MemberState::new(&mut rng, threshold, &h, &mc, 0);
        let m2 = MemberState::new(&mut rng, threshold, &h, &mc, 1);
        let m3 = MemberState::new(&mut rng, threshold, &h, &mc, 2);

        let participants = vec![m1.public_key(), m2.public_key(), m3.public_key()];
        let ek = ElectionPublicKey::from_participants(&participants);

        println!("encrypting vote");

        let vote_options = 2;
        let (e1, p1) = ek.encrypt_and_prove_vote(&mut rng, &h, Vote::new(vote_options, 0));
        let (e2, p2) = ek.encrypt_and_prove_vote(&mut rng, &h, Vote::new(vote_options, 1));
        let (e3, p3) = ek.encrypt_and_prove_vote(&mut rng, &h, Vote::new(vote_options, 0));

        println!("tallying");

        let mut encrypted_tally = EncryptedTally::new(vote_options, &ek, &h);
<<<<<<< HEAD
        encrypted_tally.add(&e1, 1).expect("Added vote should be valid");
        encrypted_tally.add(&e2, 3).expect("Added vote should be valid");
        encrypted_tally.add(&e3, 4).expect("Added vote should be valid");
=======
        encrypted_tally.add(
            &Ballot::try_from_vote_and_proof(e1, p1, &h, &ek).unwrap(),
            1,
        );
        encrypted_tally.add(
            &Ballot::try_from_vote_and_proof(e2, p2, &h, &ek).unwrap(),
            3,
        );
        encrypted_tally.add(
            &Ballot::try_from_vote_and_proof(e3, p3, &h, &ek).unwrap(),
            4,
        );
>>>>>>> f05ad66a

        let tds1 = encrypted_tally.partial_decrypt(&mut rng, m1.secret_key());
        let tds2 = encrypted_tally.partial_decrypt(&mut rng, m2.secret_key());
        let tds3 = encrypted_tally.partial_decrypt(&mut rng, m3.secret_key());

        // check a mismatch parameters (m2 key with m1's share) is detected
<<<<<<< HEAD
        assert!(
            tds1.verify_decrypt_share(&encrypted_tally, &m2.public_key()).is_err()
        );
=======
        assert!(!tds1.verify_decrypt_share(&encrypted_tally, &m2.public_key()));
>>>>>>> f05ad66a

        let max_votes = 20;

        let shares = vec![tds1, tds2, tds3];

        println!("resulting");
        let table = TallyOptimizationTable::generate_with_balance(max_votes, 1);
        let tr = encrypted_tally
            .validate_partial_decryptions(&participants, &shares)
            .unwrap()
            .decrypt_tally(max_votes, &table)
            .unwrap();

        println!("{:?}", tr);
        assert_eq!(tr.votes.len(), vote_options);
        assert_eq!(tr.votes[0], 5, "vote for option 0");
        assert_eq!(tr.votes[1], 3, "vote for option 1");

        println!("verifying");
        assert!(tr.verify(&encrypted_tally, &participants, &shares).is_ok());
    }

    #[test]
    fn zero_and_max_votes() {
        let mut rng = ChaCha20Rng::from_seed([0u8; 32]);

        let mut shared_string =
            b"Example of a shared string. This should be VotePlan.to_id()".to_owned();
        let h = Crs::from_hash(&mut shared_string);

        let mc1 = MemberCommunicationKey::new(&mut rng);
        let mc = [mc1.to_public()];

        let threshold = 1;

        let m1 = MemberState::new(&mut rng, threshold, &h, &mc, 0);

        let participants = vec![m1.public_key()];
        let ek = ElectionPublicKey::from_participants(&participants);

        println!("encrypting vote");

        let vote_options = 2;
        let (e1, p1) = ek.encrypt_and_prove_vote(&mut rng, &h, Vote::new(vote_options, 0));

        println!("tallying");

        let mut encrypted_tally = EncryptedTally::new(vote_options, &ek, &h);
<<<<<<< HEAD
        encrypted_tally.add(&e1, 42).expect("Added vote should be valid");
=======
        encrypted_tally.add(
            &Ballot::try_from_vote_and_proof(e1, p1, &h, &ek).unwrap(),
            42,
        );
>>>>>>> f05ad66a

        let tds1 = encrypted_tally.partial_decrypt(&mut rng, m1.secret_key());

        let max_votes = 42;

        let shares = vec![tds1];

        println!("resulting");
        let table = TallyOptimizationTable::generate_with_balance(max_votes, 1);
        let tr = encrypted_tally
            .validate_partial_decryptions(&participants, &shares)
            .unwrap()
            .decrypt_tally(max_votes, &table)
            .unwrap();

        println!("{:?}", tr);
        assert_eq!(tr.votes.len(), vote_options);
        assert_eq!(tr.votes[0], 42, "vote for option 0");
        assert_eq!(tr.votes[1], 0, "vote for option 1");

        println!("verifying");
        assert!(tr.verify(&encrypted_tally, &participants, &shares).is_ok());
    }

    #[test]
    fn empty_tally() {
        let mut rng = ChaCha20Rng::from_seed([0u8; 32]);

        let mut shared_string =
            b"Example of a shared string. This should be VotePlan.to_id()".to_owned();
        let h = Crs::from_hash(&mut shared_string);

        let mc1 = MemberCommunicationKey::new(&mut rng);
        let mc = [mc1.to_public()];

        let threshold = 1;

        let m1 = MemberState::new(&mut rng, threshold, &h, &mc, 0);

        let participants = vec![m1.public_key()];
        let ek = ElectionPublicKey::from_participants(&participants);

        let vote_options = 2;

        println!("tallying");

        let encrypted_tally = EncryptedTally::new(vote_options, &ek, &h);
        let tds1 = encrypted_tally.partial_decrypt(&mut rng, m1.secret_key());

        let max_votes = 2;

        let shares = vec![tds1];

        println!("resulting");
        let table = TallyOptimizationTable::generate_with_balance(max_votes, 1);
        let tr = encrypted_tally
            .validate_partial_decryptions(&[m1.public_key()], &shares)
            .unwrap()
            .decrypt_tally(max_votes, &table)
            .unwrap();

        println!("{:?}", tr);
        assert_eq!(tr.votes.len(), vote_options);
        assert_eq!(tr.votes[0], 0, "vote for option 0");
        assert_eq!(tr.votes[1], 0, "vote for option 1");

        println!("verifying");
        assert!(tr.verify(&encrypted_tally, &[m1.public_key()], &shares).is_ok());
    }

    #[test]
    fn wrong_max_votes() {
        let mut rng = ChaCha20Rng::from_seed([0u8; 32]);

        let mut shared_string =
            b"Example of a shared string. This should be VotePlan.to_id()".to_owned();
        let h = Crs::from_hash(&mut shared_string);

        let mc1 = MemberCommunicationKey::new(&mut rng);
        let mc2 = MemberCommunicationKey::new(&mut rng);
        let mc3 = MemberCommunicationKey::new(&mut rng);
        let mc = [mc1.to_public(), mc2.to_public(), mc3.to_public()];

        let threshold = 3;

        let m1 = MemberState::new(&mut rng, threshold, &h, &mc, 0);
        let m2 = MemberState::new(&mut rng, threshold, &h, &mc, 1);
        let m3 = MemberState::new(&mut rng, threshold, &h, &mc, 2);

        let participants = vec![m1.public_key(), m2.public_key(), m3.public_key()];
        let ek = ElectionPublicKey::from_participants(&participants);

        println!("encrypting vote");

        let vote_options = 2;
        let (e1, p1) = ek.encrypt_and_prove_vote(&mut rng, &h, Vote::new(vote_options, 0));
        let (e2, p2) = ek.encrypt_and_prove_vote(&mut rng, &h, Vote::new(vote_options, 1));
        let (e3, p3) = ek.encrypt_and_prove_vote(&mut rng, &h, Vote::new(vote_options, 0));

        let mut encrypted_tally = EncryptedTally::new(vote_options, &ek, &h);
<<<<<<< HEAD
        encrypted_tally.add(&e1, 10).expect("Added vote should be valid");
        encrypted_tally.add(&e2, 3).expect("Added vote should be valid");
        encrypted_tally.add(&e3, 40).expect("Added vote should be valid");
=======
        encrypted_tally.add(
            &Ballot::try_from_vote_and_proof(e1, p1, &h, &ek).unwrap(),
            10,
        );
        encrypted_tally.add(
            &Ballot::try_from_vote_and_proof(e2, p2, &h, &ek).unwrap(),
            3,
        );
        encrypted_tally.add(
            &Ballot::try_from_vote_and_proof(e3, p3, &h, &ek).unwrap(),
            40,
        );
>>>>>>> f05ad66a

        let tds1 = encrypted_tally.partial_decrypt(&mut rng, m1.secret_key());
        let tds2 = encrypted_tally.partial_decrypt(&mut rng, m2.secret_key());
        let tds3 = encrypted_tally.partial_decrypt(&mut rng, m3.secret_key());

        let max_votes = 4;

        let shares = vec![tds1, tds2, tds3];

        println!("resulting");
        let table = TallyOptimizationTable::generate_with_balance(max_votes, 1);
        let res = encrypted_tally
            .validate_partial_decryptions(&participants, &shares)
            .unwrap()
            .decrypt_tally(max_votes, &table);

        assert!(
            res.is_err(),
            "unexpected successful tally: {:?}",
            res.ok().unwrap()
        );
    }

    #[test]
    fn zero_encrypted_tally_serialization_sanity() {
        let election_key = ElectionPublicKey(PublicKey {
            pk: GroupElement::from_hash(&[1u8]),
        });
        let h = Crs::from_hash(&[1u8]);
        let tally = EncryptedTally::new(3, &election_key, &h);
        let bytes = tally.to_bytes();
        let deserialized_tally = EncryptedTally::from_bytes(&bytes).unwrap();
        assert_eq!(tally, deserialized_tally);
    }

    #[test]
    fn serialize_tally_decrypt_share() {
        let mut r = ChaCha20Rng::from_seed([0u8; 32]);

        let keypair = Keypair::generate(&mut r);

        let plaintext = GroupElement::from_hash(&[0u8]);
        let ciphertext = keypair.public_key.encrypt_point(&plaintext, &mut r);

        let proof = ProofOfCorrectShare::generate(
            &ciphertext,
            &keypair.public_key,
            &keypair.secret_key,
            &mut r,
        );

        let share = &ciphertext.e1 * &keypair.secret_key.sk;
        let prover_share = ProvenDecryptShare {
            pi: proof,
            r1: share,
        };
        let tally_dec_share = TallyDecryptShare {
            elements: vec![prover_share],
        };
        let bytes = tally_dec_share.to_bytes();

        assert_eq!(bytes.len(), TallyDecryptShare::bytes_len(1));

        let tally_from_bytes = TallyDecryptShare::from_bytes(&bytes);
        assert!(tally_from_bytes.is_some());
    }
}<|MERGE_RESOLUTION|>--- conflicted
+++ resolved
@@ -1,14 +1,7 @@
-use crate::cryptography::PublicKey;
 use crate::{
     committee::*,
-<<<<<<< HEAD
-    cryptography::{Ciphertext, ProofDecrypt},
-    encrypted_vote::SubmittedBallot,
-    error::TallyError,
-=======
     cryptography::{Ciphertext, DleqZkp},
     encrypted_vote::Ballot,
->>>>>>> f05ad66a
     gang::{baby_step_giant_step, BabyStepsTable as TallyOptimizationTable, GroupElement},
 };
 use cryptoxide::blake2b::Blake2b;
@@ -70,26 +63,26 @@
     pub votes: Vec<u64>,
 }
 
+#[derive(Debug, thiserror::Error)]
+#[error("invalid data for private tally")]
+pub struct TallyError;
+
+#[derive(Debug, thiserror::Error)]
+#[error("Incorrect decryption shares")]
+pub struct DecryptionError;
+
 impl EncryptedTally {
     /// Initialise a new tally with N different options. The `EncryptedTally` is computed using
     /// the additive homomorphic property of the elgamal `Ciphertext`s, and is therefore initialised
     /// with zero ciphertexts.
     pub fn new(options: usize, election_pk: &ElectionPublicKey, crs: &Crs) -> Self {
         let r = vec![Ciphertext::zero(); options];
-<<<<<<< HEAD
-        EncryptedTally {
-            r,
-            election_pk: election_pk.clone(),
-            crs: crs.clone(),
-        }
-=======
         let mut hash = Blake2b::new(32);
         hash.input(&crs.to_bytes());
         hash.input(&election_pk.to_bytes());
         let mut fingerprint = [0; 32];
         hash.result(&mut fingerprint);
         EncryptedTally { r, fingerprint }
->>>>>>> f05ad66a
     }
 
     /// Add a submitted `ballot`, with a specific `weight` to the tally, if
@@ -99,26 +92,12 @@
     /// Note that the encrypted vote needs to have the exact same number of
     /// options as the initialised tally, otherwise an assert will trigger.
     #[allow(clippy::ptr_arg)]
-<<<<<<< HEAD
-    pub fn add(&mut self, ballot: &SubmittedBallot, weight: u64) -> Result<(), TallyError> {
-        let (vote, proof) = ballot;
-        proof.verify(&self.crs, &self.election_pk.0, vote)?;
-
-        if vote.len() != self.r.len() {
-            return Err(TallyError::InvalidNewVoteSize);
-        }
-
-        for (ri, ci) in self.r.iter_mut().zip(vote.iter()) {
-=======
     pub fn add(&mut self, ballot: &Ballot, weight: u64) {
         assert_eq!(ballot.fingerprint, self.fingerprint);
         assert_eq!(ballot.vote.len(), self.r.len());
         for (ri, ci) in self.r.iter_mut().zip(ballot.vote.iter()) {
->>>>>>> f05ad66a
             *ri = &*ri + &(ci * weight);
         }
-
-        Ok(())
     }
 
     /// Given a single committee member's `secret_key`, returns a partial decryption of
@@ -145,22 +124,16 @@
     }
 
     /// Given the members `pks`, and their corresponding `decrypte_shares`, this function validates
-<<<<<<< HEAD
-    /// the different shares, and returns a `ValidatedTally`, or a `TallyError`.
-=======
     /// the different shares, and returns a `ValidatedTally`, or a `DecryptionError`.
->>>>>>> f05ad66a
     pub fn validate_partial_decryptions(
         &self,
         pks: &[MemberPublicKey],
         decrypt_shares: &[TallyDecryptShare],
-<<<<<<< HEAD
-    ) -> Result<ValidatedTally, TallyError> {
-=======
     ) -> Result<ValidatedTally, DecryptionError> {
->>>>>>> f05ad66a
         for (pk, decrypt_share) in pks.iter().zip(decrypt_shares.iter()) {
-            decrypt_share.verify_decrypt_share(self, pk)?
+            if !decrypt_share.verify_decrypt_share(self, pk) {
+                return Err(DecryptionError);
+            }
         }
         Ok(ValidatedTally {
             r: self.r.clone(),
@@ -170,16 +143,8 @@
 
     /// Returns a byte array with every ciphertext in the `EncryptedTally`
     pub fn to_bytes(&self) -> Vec<u8> {
-<<<<<<< HEAD
-        let mut bytes: Vec<u8> = Vec::with_capacity(
-            Ciphertext::BYTES_LEN * self.r.len() + GroupElement::BYTES_LEN + Crs::BYTES_LEN,
-        );
-        bytes.extend_from_slice(self.election_pk.to_bytes().as_ref());
-        bytes.extend_from_slice(self.crs.to_bytes().as_ref());
-=======
         let mut bytes: Vec<u8> = Vec::with_capacity(Ciphertext::BYTES_LEN * self.r.len() + 32);
         bytes.extend_from_slice(self.fingerprint.as_ref());
->>>>>>> f05ad66a
         for ri in &self.r {
             bytes.extend_from_slice(ri.to_bytes().as_ref());
         }
@@ -193,30 +158,13 @@
         if (bytes.len() - 32) % Ciphertext::BYTES_LEN != 0 {
             return None;
         }
-<<<<<<< HEAD
-        let election_pk =
-            ElectionPublicKey(PublicKey::from_bytes(&bytes[..GroupElement::BYTES_LEN])?);
-        let crs = Crs::from_bytes(
-            &bytes[GroupElement::BYTES_LEN..(GroupElement::BYTES_LEN + Crs::BYTES_LEN)],
-        )?;
-        let r = bytes[GroupElement::BYTES_LEN + Crs::BYTES_LEN..]
-=======
         let fingerprint: [u8; 32] = bytes[..32].try_into().unwrap();
         let r = bytes[32..]
->>>>>>> f05ad66a
             .chunks(Ciphertext::BYTES_LEN)
             .map(Ciphertext::from_bytes)
             .collect::<Option<Vec<_>>>()?;
 
-<<<<<<< HEAD
-        Some(Self {
-            r,
-            election_pk,
-            crs,
-        })
-=======
         Some(Self { fingerprint, r })
->>>>>>> f05ad66a
     }
 }
 
@@ -237,12 +185,7 @@
             .collect();
         Self {
             r,
-<<<<<<< HEAD
-            election_pk: self.election_pk,
-            crs: self.crs,
-=======
             fingerprint: self.fingerprint,
->>>>>>> f05ad66a
         }
     }
 }
@@ -274,7 +217,7 @@
         table: &TallyOptimizationTable,
     ) -> Result<Tally, TallyError> {
         let r_results = self.decrypt();
-        let votes = baby_step_giant_step(r_results, max_votes, table)?;
+        let votes = baby_step_giant_step(r_results, max_votes, table).map_err(|_| TallyError)?;
         Ok(Tally { votes })
     }
 }
@@ -295,17 +238,14 @@
 
 impl TallyDecryptShare {
     /// Given the member's public key `MemberPublicKey`, and the `EncryptedTally`, verifies the
-<<<<<<< HEAD
-    /// correctness of the `TallyDecryptShare`. Returns `Ok(())` or a `TallyError`.
-    fn verify_decrypt_share(&self, encrypted_tally: &EncryptedTally, pk: &MemberPublicKey) -> Result<(), TallyError> {
-=======
     /// correctness of the `TallyDecryptShare`.
     fn verify_decrypt_share(&self, encrypted_tally: &EncryptedTally, pk: &MemberPublicKey) -> bool {
->>>>>>> f05ad66a
         for (element, r) in self.elements.iter().zip(encrypted_tally.r.iter()) {
-            element.pi.verify(&r, &(&r.e2 - &element.r1), &pk.0)?
-        }
-        Ok(())
+            if !element.pi.verify(&r, &(&r.e2 - &element.r1), &pk.0) {
+                return false;
+            }
+        }
+        true
     }
 
     /// Number of voting options this tally decrypt share structure is
@@ -358,37 +298,28 @@
         encrypted_tally: &EncryptedTally,
         pks: &[MemberPublicKey],
         decrypt_shares: &[TallyDecryptShare],
-<<<<<<< HEAD
-    ) -> Result<(), TallyError> {
-        let validated_decryptions = encrypted_tally.validate_partial_decryptions(pks, decrypt_shares)?;
-=======
     ) -> bool {
         let validated_decryptions =
             match encrypted_tally.validate_partial_decryptions(pks, decrypt_shares) {
                 Ok(dec) => dec,
                 Err(_) => return false,
             };
->>>>>>> f05ad66a
 
         let r_results = validated_decryptions.decrypt();
         let gen = GroupElement::generator();
         for (i, &w) in self.votes.iter().enumerate() {
             if &gen * w != r_results[i] {
-                return Err(TallyError::ComparisonError);
+                return false;
             }
         }
-        Ok(())
+        true
     }
 }
 
 #[cfg(test)]
 mod tests {
     use super::*;
-<<<<<<< HEAD
-    use crate::cryptography::Keypair;
-=======
     use crate::cryptography::{Keypair, PublicKey};
->>>>>>> f05ad66a
     use crate::encrypted_vote::Vote;
     use rand_chacha::ChaCha20Rng;
     use rand_core::SeedableRng;
@@ -421,11 +352,6 @@
         println!("tallying");
 
         let mut encrypted_tally = EncryptedTally::new(vote_options, &ek, &h);
-<<<<<<< HEAD
-        encrypted_tally.add(&e1, 6).expect("Added vote should be valid");
-        encrypted_tally.add(&e2, 5).expect("Added vote should be valid");
-        encrypted_tally.add(&e3, 4).expect("Added vote should be valid");
-=======
         encrypted_tally.add(
             &Ballot::try_from_vote_and_proof(e1, p1, &h, &ek).unwrap(),
             6,
@@ -438,7 +364,6 @@
             &Ballot::try_from_vote_and_proof(e3, p3, &h, &ek).unwrap(),
             4,
         );
->>>>>>> f05ad66a
 
         let tds1 = encrypted_tally.partial_decrypt(&mut rng, m1.secret_key());
 
@@ -460,7 +385,7 @@
         assert_eq!(tr.votes[1], 5, "vote for option 1");
 
         println!("verifying");
-        assert!(tr.verify(&encrypted_tally, &participants, &shares).is_ok());
+        assert!(tr.verify(&encrypted_tally, &participants, &shares));
     }
 
     #[test]
@@ -495,11 +420,6 @@
         println!("tallying");
 
         let mut encrypted_tally = EncryptedTally::new(vote_options, &ek, &h);
-<<<<<<< HEAD
-        encrypted_tally.add(&e1, 1).expect("Added vote should be valid");
-        encrypted_tally.add(&e2, 3).expect("Added vote should be valid");
-        encrypted_tally.add(&e3, 4).expect("Added vote should be valid");
-=======
         encrypted_tally.add(
             &Ballot::try_from_vote_and_proof(e1, p1, &h, &ek).unwrap(),
             1,
@@ -512,20 +432,13 @@
             &Ballot::try_from_vote_and_proof(e3, p3, &h, &ek).unwrap(),
             4,
         );
->>>>>>> f05ad66a
 
         let tds1 = encrypted_tally.partial_decrypt(&mut rng, m1.secret_key());
         let tds2 = encrypted_tally.partial_decrypt(&mut rng, m2.secret_key());
         let tds3 = encrypted_tally.partial_decrypt(&mut rng, m3.secret_key());
 
         // check a mismatch parameters (m2 key with m1's share) is detected
-<<<<<<< HEAD
-        assert!(
-            tds1.verify_decrypt_share(&encrypted_tally, &m2.public_key()).is_err()
-        );
-=======
         assert!(!tds1.verify_decrypt_share(&encrypted_tally, &m2.public_key()));
->>>>>>> f05ad66a
 
         let max_votes = 20;
 
@@ -545,7 +458,7 @@
         assert_eq!(tr.votes[1], 3, "vote for option 1");
 
         println!("verifying");
-        assert!(tr.verify(&encrypted_tally, &participants, &shares).is_ok());
+        assert!(tr.verify(&encrypted_tally, &participants, &shares));
     }
 
     #[test]
@@ -574,14 +487,10 @@
         println!("tallying");
 
         let mut encrypted_tally = EncryptedTally::new(vote_options, &ek, &h);
-<<<<<<< HEAD
-        encrypted_tally.add(&e1, 42).expect("Added vote should be valid");
-=======
         encrypted_tally.add(
             &Ballot::try_from_vote_and_proof(e1, p1, &h, &ek).unwrap(),
             42,
         );
->>>>>>> f05ad66a
 
         let tds1 = encrypted_tally.partial_decrypt(&mut rng, m1.secret_key());
 
@@ -603,7 +512,7 @@
         assert_eq!(tr.votes[1], 0, "vote for option 1");
 
         println!("verifying");
-        assert!(tr.verify(&encrypted_tally, &participants, &shares).is_ok());
+        assert!(tr.verify(&encrypted_tally, &participants, &shares));
     }
 
     #[test]
@@ -649,7 +558,7 @@
         assert_eq!(tr.votes[1], 0, "vote for option 1");
 
         println!("verifying");
-        assert!(tr.verify(&encrypted_tally, &[m1.public_key()], &shares).is_ok());
+        assert!(tr.verify(&encrypted_tally, &[m1.public_key()], &shares));
     }
 
     #[test]
@@ -682,11 +591,6 @@
         let (e3, p3) = ek.encrypt_and_prove_vote(&mut rng, &h, Vote::new(vote_options, 0));
 
         let mut encrypted_tally = EncryptedTally::new(vote_options, &ek, &h);
-<<<<<<< HEAD
-        encrypted_tally.add(&e1, 10).expect("Added vote should be valid");
-        encrypted_tally.add(&e2, 3).expect("Added vote should be valid");
-        encrypted_tally.add(&e3, 40).expect("Added vote should be valid");
-=======
         encrypted_tally.add(
             &Ballot::try_from_vote_and_proof(e1, p1, &h, &ek).unwrap(),
             10,
@@ -699,7 +603,6 @@
             &Ballot::try_from_vote_and_proof(e3, p3, &h, &ek).unwrap(),
             40,
         );
->>>>>>> f05ad66a
 
         let tds1 = encrypted_tally.partial_decrypt(&mut rng, m1.secret_key());
         let tds2 = encrypted_tally.partial_decrypt(&mut rng, m2.secret_key());
